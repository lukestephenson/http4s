---
type: common
weight: 100
title: Versions
---

<div>

  <!-- Nav tabs -->
  <ul class="nav nav-tabs" role="tablist">
    <li role="presentation" class="active"><a href="#compatibility" role="tab" data-toggle="tab">Compatibility</a></li>
    <li role="presentation"><a href="#changelog" role="tab" data-toggle="tab">Changelog</a></li>
  </ul>

  <!-- Tab panes -->
  <div class="tab-content">
    <div role="tabpanel" class="tab-pane active" id="compatibility">

<h2>Roadmap</h2>

<ul>
<<<<<<< HEAD
  <li><code>http4s-0.16</code> is the final release series based on <a href="https://github.com/scalaz/scalaz-stream">scalaz-stream</a>.  We will continue to support this branch with bugfixes, but not new development.  <code>http4s-0.15</code> will be EOL after the release of http4s-0.16.0.</li>
  
  <li><code>http4s-0.17</code> is the first official release series based on <a href="http://typelevel.org/cats/">Cats</a> and <a href="https://github.com/functional-streams-for-scala/fs2">fs2</a>.</li>
  
  <li><code>http4s-0.18</code> will be the first release on <a href="https://github.com/typelevel/cats-effect/">cats-effect</a>.</li>
  
  <li><code>http4s-1.0</code> will be published some time after <code>cats-1.0</code> and <code>fs2-1.0</code>.</li>
=======
  <li><code>http4s-0.16</code> is the final release series based on <a href="https://github.com/scalaz/scalaz-stream">scalaz-stream</a>.  We will support this branch with bugfixes, but not new development.</li>
  <li><code>http4s-0.17</code> is the first official release on <a href="http://typelevel.org/cats/">Cats</a> and <a href="https://github.com/functional-streams-for-scala/fs2">fs2</a>.  Interop for Scalaz-based apps will be provided through <a href="https://github.com/djspiewak/shims">Shims</a> or <a href="https://github.com/shawjef3/Harmony">Harmony</a>.</li>
  <li>We intend to publish <code>http4s-1.0</code> on top of the eventual <code>cats-1.0</code> and <code>fs2-1.0</code></li>
>>>>>>> release-0.16.x
</ul>

<h2>Matrix</h2>

	<ul>
	<li><span class="label label-primary">Stable</span> releases
	are recommended for production use and are maintained with
	backward, binary compatible bugfixes from the http4s
	team.</li>

    <li><span class="label label-warning">Milestone</span> releases
	are published for early adopters.  API breakage may still occur
	until the first stable release in that series.</li>

	<li><span class="label label-warning">Development</span>
	releases are published as snapshots to Sonatype by Travis CI.
	API breakage may occur at any time.</li>
		
	<li><span class="label label-default">EOL</span> releases are
	no longer actively maintained, but pull requests with a tale
	of woe may be considered.</li>
      </ul>

	<p>Snapshots are published automatically by <a
		href="https://travis-ci.org/http4s/http4s">Travis CI</a> to
		the <a
		href="https://oss.sonatype.org/content/repositories/snapshots/org/http4s/">Sonatype
		snapshot repo</a>.
	</p>

      <table class="table table-hover">
	<thead>
	  <tr>
	    <th>http4s</th>
	    <th class="text-center">Status</th>
	    <th class="text-center">Scala 2.10</th>
	    <th class="text-center">Scala 2.11</th>
	    <th class="text-center">Scala 2.12</th>
	    <th>FP</th>
	    <th>Streaming</th>
	    <th>JDK</th>
	  </tr>
	</thead>
	<tbody>
      <tr>
<<<<<<< HEAD
        <td>0.18.0-M1</td>
        <td class="text-center"><span class="label label-warning">Milestone</span></td>
        <td class="text-center"><i class="fa fa-ban"></i></td>
        <td class="text-center"><i class="fa fa-check"></i></td>
        <td class="text-center"><i class="fa fa-check"></i></td>
        <td>cats-1.0.0-MF</td>
        <td>fs2-0.10.0-M6</td>
        <td>1.8+</td>
      </tr>
      <tr>
        <td>0.17.0-RC3</td>
        <td class="text-center"><span class="label label-warning">Release Candidate</span></td>
=======
        <td>0.17.0</td>
        <td class="text-center"><span class="label label-primary">Stable</span></td>
>>>>>>> 050cf5e0
        <td class="text-center"><i class="fa fa-ban"></i></td>
        <td class="text-center"><i class="fa fa-check"></i></td>
        <td class="text-center"><i class="fa fa-check"></i></td>
        <td>cats-0.9</td>
        <td>fs2-0.9</td>
        <td>1.8+</td>
      </tr>
	  <tr>
	    <td>0.16.0</td>
	    <td class="text-center"><span class="label label-primary">Stable</span></td>
	    <td class="text-center"><i class="fa fa-check"></i></td>
	    <td class="text-center"><i class="fa fa-check"></i></td>
	    <td class="text-center"><i class="fa fa-check"></i></td>
	    <td>scalaz-7.2</td>
	    <td>scalaz-stream-0.8a</td>
	    <td>1.8+</td>
	  </tr>
	  <tr>
	    <td>0.16.0</td>
	    <td class="text-center"><span class="label label-primary">Stable</span></td>
	    <td class="text-center"><i class="fa fa-check"></i></td>
	    <td class="text-center"><i class="fa fa-check"></i></td>
	    <td class="text-center"><i class="fa fa-check"></i></td>
	    <td>scalaz-7.1</td>
	    <td>scalaz-stream-0.8</td>
	    <td>1.8+</td>
	  </tr>
	  <tr>
	    <td>0.15.16a</td>
	    <td class="text-center"><span class="label label-primary">EOL</span></td>
	    <td class="text-center"><i class="fa fa-check"></i></td>
	    <td class="text-center"><i class="fa fa-check"></i></td>
	    <td class="text-center"><i class="fa fa-check"></i></td>
	    <td>scalaz-7.2</td>
	    <td>scalaz-stream-0.8a</td>
	    <td>1.8+</td>
	  </tr>
	  <tr>
	    <td>0.15.16</td>
	    <td class="text-center"><span class="label label-primary">EOL</span></td>
	    <td class="text-center"><i class="fa fa-check"></i></td>
	    <td class="text-center"><i class="fa fa-check"></i></td>
	    <td class="text-center"><i class="fa fa-check"></i></td>
	    <td>scalaz-7.1</td>
	    <td>scalaz-stream-0.8</td>
	    <td>1.8+</td>
	  </tr>
	</tbody>
	<tbody>
	  <tr>
	    <td>0.14.11a</td>
	    <td class="text-center"><span class="label label-primary">EOL</span></td>
	    <td class="text-center"><i class="fa fa-check"></i></td>
	    <td class="text-center"><i class="fa fa-check"></i></td>
	    <td class="text-center"><i class="fa fa-ban"></i></td>
	    <td>scalaz-7.2</td>
	    <td>scalaz-stream-0.8a</td>
	    <td>1.8+</td>
	  </tr>
	</tbody>
	<tbody>
	  <tr>
	    <td>0.14.11</td>
	    <td class="text-center"><span class="label label-primary">EOL</span></td>
	    <td class="text-center"><i class="fa fa-check"></i></td>
	    <td class="text-center"><i class="fa fa-check"></i></td>
	    <td class="text-center"><i class="fa fa-ban"></i></td>
	    <td>scalaz-7.1</td>
	    <td>scalaz-stream-0.8</td>
	    <td>1.8+</td>
	  </tr>
	</tbody>
	<tbody>
	  <tr>
	    <td>0.13.3a</td>
	    <td class="text-center"><span class="label label-default">EOL</span></td>
	    <td class="text-center"><i class="fa fa-check"></i></td>
	    <td class="text-center"><i class="fa fa-check"></i></td>
	    <td class="text-center"><i class="fa fa-ban"></i></td>
	    <td>scalaz-7.2</td>
	    <td>scalaz-stream-0.8a</td>
	    <td>1.8+</td>
	  </tr>
	</tbody>
	<tbody>
	  <tr>
	    <td>0.13.3</td>
	    <td class="text-center"><span class="label label-default">EOL</span></td>
	    <td class="text-center"><i class="fa fa-check"></i></td>
	    <td class="text-center"><i class="fa fa-check"></i></td>
	    <td class="text-center"><i class="fa fa-ban"></i></td>
	    <td>scalaz-7.1</td>
	    <td>scalaz-stream-0.8</td>
	    <td>1.8+</td>
	  </tr>
	</tbody>
	<tbody>
	  <tr>
	    <td>0.12.6</td>
	    <td class="text-center"><span class="label label-default">EOL</span></td>
	    <td class="text-center"><i class="fa fa-check"></i></td>
	    <td class="text-center"><i class="fa fa-check"></i></td>
	    <td class="text-center"><i class="fa fa-ban"></i></td>
	    <td>scalaz-7.1</td>
	    <td>scalaz-stream-0.8</td>
	    <td>1.8+</td>
	  </tr>
	</tbody>
	<tbody>
	  <tr>
	    <td>0.11.3</td>
	    <td class="text-center"><span class="label label-default">EOL</span></td>
	    <td class="text-center"><i class="fa fa-check"></i></td>
	    <td class="text-center"><i class="fa fa-check"></i></td>
	    <td class="text-center"><i class="fa fa-ban"></i></td>
	    <td>scalaz-7.1</td>
	    <td>scalaz-stream-0.8</td>
	    <td>1.8+</td>
	  </tr>
	</tbody>
	<tbody>
	  <tr>
	    <td>0.10.1</td>
	    <td class="text-center"><span class="label label-default">EOL</span></td>
	    <td class="text-center"><i class="fa fa-check"></i></td>
	    <td class="text-center"><i class="fa fa-check"></i></td>
	    <td class="text-center"><i class="fa fa-ban"></i></td>
	    <td>scalaz-7.1</td>
	    <td>scalaz-stream-0.7a</td>
	    <td>1.8+</td>
	  </tr>
	</tbody>
	<tbody>
	  <tr>
	    <td>0.9.3</td>
	    <td class="text-center"><span class="label label-default">EOL</span></td>
	    <td class="text-center"><i class="fa fa-check"></i></td>
	    <td class="text-center"><i class="fa fa-check"></i></td>
	    <td class="text-center"><i class="fa fa-ban"></i></td>
	    <td>scalaz-7.1</td>
	    <td>scalaz-stream-0.7a</td>
	    <td>1.8+</td>
	  </tr>
	</tbody>
	<tbody>
	  <tr>
	    <td>0.8.6</td>
	    <td class="text-center"><span class="label label-default">EOL</span></td>
	    <td class="text-center"><i class="fa fa-check"></i></td>
	    <td class="text-center"><i class="fa fa-check"></i></td>
	    <td class="text-center"><i class="fa fa-ban"></i></td>
	    <td>scalaz-7.1</td>
	    <td>scalaz-stream-0.7a</td>
	    <td>1.7+</td>
	  </tr>
	</tbody>
      </table>
    </div>
    <div role="tabpanel" class="tab-pane" id="changelog">
      {{< readfile "CHANGELOG.md" >}} 
    </div>
  </div>
</div><|MERGE_RESOLUTION|>--- conflicted
+++ resolved
@@ -19,19 +19,10 @@
 <h2>Roadmap</h2>
 
 <ul>
-<<<<<<< HEAD
-  <li><code>http4s-0.16</code> is the final release series based on <a href="https://github.com/scalaz/scalaz-stream">scalaz-stream</a>.  We will continue to support this branch with bugfixes, but not new development.  <code>http4s-0.15</code> will be EOL after the release of http4s-0.16.0.</li>
-  
-  <li><code>http4s-0.17</code> is the first official release series based on <a href="http://typelevel.org/cats/">Cats</a> and <a href="https://github.com/functional-streams-for-scala/fs2">fs2</a>.</li>
-  
-  <li><code>http4s-0.18</code> will be the first release on <a href="https://github.com/typelevel/cats-effect/">cats-effect</a>.</li>
-  
-  <li><code>http4s-1.0</code> will be published some time after <code>cats-1.0</code> and <code>fs2-1.0</code>.</li>
-=======
   <li><code>http4s-0.16</code> is the final release series based on <a href="https://github.com/scalaz/scalaz-stream">scalaz-stream</a>.  We will support this branch with bugfixes, but not new development.</li>
   <li><code>http4s-0.17</code> is the first official release on <a href="http://typelevel.org/cats/">Cats</a> and <a href="https://github.com/functional-streams-for-scala/fs2">fs2</a>.  Interop for Scalaz-based apps will be provided through <a href="https://github.com/djspiewak/shims">Shims</a> or <a href="https://github.com/shawjef3/Harmony">Harmony</a>.</li>
+  <li><code>http4s-0.18</code> will be the first release on <a href="https://github.com/typelevel/cats-effect/">cats-effect</a>.</li>
   <li>We intend to publish <code>http4s-1.0</code> on top of the eventual <code>cats-1.0</code> and <code>fs2-1.0</code></li>
->>>>>>> release-0.16.x
 </ul>
 
 <h2>Matrix</h2>
@@ -77,7 +68,6 @@
 	</thead>
 	<tbody>
       <tr>
-<<<<<<< HEAD
         <td>0.18.0-M1</td>
         <td class="text-center"><span class="label label-warning">Milestone</span></td>
         <td class="text-center"><i class="fa fa-ban"></i></td>
@@ -88,12 +78,8 @@
         <td>1.8+</td>
       </tr>
       <tr>
-        <td>0.17.0-RC3</td>
-        <td class="text-center"><span class="label label-warning">Release Candidate</span></td>
-=======
         <td>0.17.0</td>
         <td class="text-center"><span class="label label-primary">Stable</span></td>
->>>>>>> 050cf5e0
         <td class="text-center"><i class="fa fa-ban"></i></td>
         <td class="text-center"><i class="fa fa-check"></i></td>
         <td class="text-center"><i class="fa fa-check"></i></td>
