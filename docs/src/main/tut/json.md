--- conflicted
+++ resolved
@@ -238,11 +238,8 @@
 
 ```tut:silent
 import org.http4s.client.blaze._
-<<<<<<< HEAD
-=======
-import fs2.Task
+import cats.effect.IO
 import io.circe.generic.auto._
->>>>>>> 8b24f9a1
 
 val httpClient = PooledHttp1Client[IO]()
 // Decode the Hello response
