--- conflicted
+++ resolved
@@ -34,16 +34,9 @@
     case req @ POST -> Root / "root-element-name" =>
       req.decode { root: Elem => Ok(root.label) }
 
-<<<<<<< HEAD
-    case GET -> Root / "date" =>
-      val date = Instant.ofEpochMilli(100)
-      Ok(date.toString)
-        .putHeaders(Date(date))
-=======
     case req @ GET -> Root / "date" =>
       val date = HttpDate.now
       Ok(date.toString()).putHeaders(Date(date))
->>>>>>> 95017f4a
 
     case req @ GET -> Root / "echo-headers" =>
       Ok(req.headers.mkString("\n"))
