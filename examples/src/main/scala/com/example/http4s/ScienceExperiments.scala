--- conflicted
+++ resolved
@@ -114,7 +114,6 @@
       val result = Task.reduceUnordered(tasks)(Reducer.identityReducer)
       Ok(result)
 
-<<<<<<< HEAD
     case GET -> Root / "fail" / "task" =>
       Task.fail(new RuntimeException)
 
@@ -123,12 +122,11 @@
 
     case GET -> Root / "fail" / "fatally" =>
       ???
-=======
+
     case req @ GET -> Root / "idle" / IntVar(seconds) =>
       for {
         _    <- Task.delay { Thread.sleep(seconds) }
         resp <- Ok("finally!")
       } yield resp
->>>>>>> ea1125e3
   }
 }