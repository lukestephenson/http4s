--- conflicted
+++ resolved
@@ -40,14 +40,8 @@
         Ok(sum)
       }
 
-<<<<<<< HEAD
-    case req if req.pathInfo == "/stream" =>
-      // Things like this need cleaning up badly.
+    case req @ Get(Root / "stream") =>
       val resp = Ok(Concurrent.unicast[ByteString]({
-=======
-    case req @ Get(Root / "stream") =>
-      Done(Ok(Concurrent.unicast[ByteString]({
->>>>>>> 7df8c87e
         channel =>
           for (i <- 1 to 10) {
             channel.push(ByteString("%d\n".format(i), req.charset.name))
