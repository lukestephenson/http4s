--- conflicted
+++ resolved
@@ -2,11 +2,6 @@
 
 set -e
 
-<<<<<<< HEAD
-if [[ $TRAVIS_SCALA_VERSION == 2.12* ]]; then
-  # TODO fs2 port makeSite goes after test when it's ready
-  SBT_COMMAND=";coverage ;clean ;test ;mimaReportBinaryIssues ;coverageReport ;coverageOff"
-=======
 # Build git commit message to be used when Travis updates the
 # gh-pages branch to publish a new version of the website.
 function gh_pages_commit_message() {
@@ -22,9 +17,9 @@
 
 
 
-if [[ $TRAVIS_SCALA_VERSION == 2.12* ]] && [[ $SCALAZ_VERSION = 7.2* ]]; then
-  SBT_COMMAND=";coverage ;clean ;test ;makeSite ;mimaReportBinaryIssues ;coverageReport ;coverageOff"
->>>>>>> d4a3eb06
+if [[ $TRAVIS_SCALA_VERSION == 2.12* ]]; then
+  # TODO fs2 port makeSite goes after test when it's ready
+  SBT_COMMAND=";coverage ;clean ;test ;mimaReportBinaryIssues ;coverageReport ;coverageOff"
 else
   SBT_COMMAND=";test"
 fi
