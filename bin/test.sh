#!/usr/bin/env bash

. $TRAVIS_BUILD_DIR/bin/setup.sh

<<<<<<< HEAD
start_watchdog 13m
sbt $SBT_EXTRA_OPTS ++$TRAVIS_SCALA_VERSION "test"
exitCode=$?
stop_watchdog
exit ${exitCode}
=======
sbt "test"
>>>>>>> 077336ae
<|MERGE_RESOLUTION|>--- conflicted
+++ resolved
@@ -2,12 +2,4 @@
 
 . $TRAVIS_BUILD_DIR/bin/setup.sh
 
-<<<<<<< HEAD
-start_watchdog 13m
-sbt $SBT_EXTRA_OPTS ++$TRAVIS_SCALA_VERSION "test"
-exitCode=$?
-stop_watchdog
-exit ${exitCode}
-=======
-sbt "test"
->>>>>>> 077336ae
+sbt "test"