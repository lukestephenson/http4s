--- conflicted
+++ resolved
@@ -5,7 +5,6 @@
 import com.wordnik.swagger.model._
 
 import org.http4s.DateTime
-import org.joda.time.{ DateTimeZone, Chronology, ReadableInstant }
 
 import scala.collection.mutable.LinkedHashMap
 import scala.reflect.runtime.universe._
@@ -78,7 +77,7 @@
   private[this] def isCaseClass(sym: Symbol): Boolean = sym.isClass && sym.asClass.isCaseClass && sym.asClass.primaryConstructor.isMethod
   private[this] def isExcluded(t: Type, excludes: Seq[Type] = Nil) = (defaultExcluded ++ excludes).exists(_ =:= t)
 
-  private def modelToSwagger(tpe: Type, serializers: SwaggerFormats): Option[Model] = {
+  private def modelToSwagger(tpe: Type, serializers: SwaggerFormats): Option[Model] =
     try {
       val TypeRef(_, sym: Symbol, tpeArgs: List[Type]) = tpe
 
@@ -88,8 +87,7 @@
           .paramLists
           .flatten
           .zipWithIndex
-          .map {
-          case (paramSymbol, pos) =>
+          .map { case (paramSymbol, pos) =>
             val paramType = paramSymbol.typeSignature.substituteTypes(sym.asClass.typeParams, tpeArgs)
 
             val prop: ModelProperty = serializers.customFieldSerializers.applyOrElse(paramType, { _: Type =>
@@ -112,18 +110,11 @@
             })
 
             (paramSymbol.name.decodedName.toString, prop)
-        }
-
-<<<<<<< HEAD
+          }
       val m = Model(tpe.simpleName, tpe.simpleName, tpe.fullName, LinkedHashMap(properties: _*))
       Some(m)
-    } catch { case NonFatal(t) => logger.error("Failed to build Swagger model", t); None }
-  }
-=======
-    val m = Model(tpe.simpleName, tpe.simpleName, tpe.fullName, LinkedHashMap(properties: _*))
-    Some(m)
-  } catch { case NonFatal(t) => logger.error(t)("Failed to build Swagger model"); None }
->>>>>>> 58b9538c
+
+    } catch { case NonFatal(t) => logger.error(t)("Failed to build Swagger model"); None }
 
   sealed trait DataType {
     def name: String
