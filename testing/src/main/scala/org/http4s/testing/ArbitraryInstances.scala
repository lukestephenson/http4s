--- conflicted
+++ resolved
@@ -1,12 +1,10 @@
 package org.http4s
 package testing
 
-<<<<<<< HEAD
+import cats._
+
 import java.nio.charset.{Charset => NioCharset}
 import java.time._
-=======
-import java.time.{Instant, LocalDateTime, ZoneId, ZonedDateTime}
->>>>>>> 0db54b8e
 import java.time.temporal.ChronoUnit
 
 import scala.collection.JavaConverters._
@@ -15,28 +13,15 @@
 import cats.data.NonEmptyList
 import org.http4s.batteries._
 import org.http4s.headers._
-<<<<<<< HEAD
-=======
-import org.http4s.util.{CaseInsensitiveString, NonEmptyList}
-import org.http4s.util.string._
-import java.nio.charset.{Charset => NioCharset}
->>>>>>> 0db54b8e
+import org.http4s.util.CaseInsensitiveString
 
 import org.scalacheck.{Arbitrary, Cogen, Gen}
 import org.scalacheck.Arbitrary._
 import org.scalacheck.Gen._
-<<<<<<< HEAD
 import org.scalacheck.rng.Seed
-=======
-import org.scalacheck.{Arbitrary, Gen}
 
 import scala.collection.JavaConverters._
 import scala.collection.immutable.BitSet
-import scodec.bits.ByteVector
->>>>>>> 0db54b8e
-
-import scalaz.Scalaz._
-import scalaz._
 
 trait ArbitraryInstances {
   private implicit class ParseResultSyntax[A](self: ParseResult[A]) {
@@ -295,22 +280,20 @@
       )
     } yield ServerSentEvent(data, event, id, retry))
   }
-<<<<<<< HEAD
    */
-=======
 
   // https://tools.ietf.org/html/rfc2234#section-6
   lazy val genHexDigit: Gen[Char] = oneOf(Seq('0', '1', '2', '3', '4', '5', '6', '7', '8', '9', 'A', 'B', 'C', 'D', 'E', 'F'))
 
   private implicit def semigroupGen[T: Semigroup]: Semigroup[Gen[T]] = new Semigroup[Gen[T]] {
-    def append(g1: Gen[T], g2: => Gen[T]): Gen[T] = for {t1 <- g1; t2 <- g2} yield t1 |+| t2
+    def combine(g1: Gen[T], g2: Gen[T]): Gen[T] = for {t1 <- g1; t2 <- g2} yield t1 |+| t2
   }
 
   private def timesBetween[T: Monoid](min: Int, max: Int, g: Gen[T]): Gen[T] =
     for {
       n <- choose(min, max)
       l <- listOfN(n, g).suchThat(_.length == n)
-    } yield l.fold(Monoid[T].zero)(_ |+| _)
+    } yield l.fold(Monoid[T].empty)(_ |+| _)
 
   private def times[T: Monoid](n: Int, g: Gen[T]): Gen[T] =
     listOfN(n, g).suchThat(_.length == n).map(_.reduce(_ |+| _))
@@ -321,7 +304,8 @@
   private def atMost[T: Monoid](n: Int, g: Gen[T]): Gen[T] =
     timesBetween(min = 0, max = n, g)
 
-  private def opt[T](g: Gen[T])(implicit ev: Monoid[T]): Gen[T] = oneOf(g, const(ev.zero))
+  private def opt[T](g: Gen[T])(implicit ev: Monoid[T]): Gen[T] =
+    oneOf(g, const(ev.empty))
 
   // https://tools.ietf.org/html/rfc3986#appendix-A
   implicit lazy val arbitraryIPv4: Arbitrary[Uri.IPv4] = Arbitrary {
@@ -399,6 +383,4 @@
       fragment <- Gen.option(genFragment)
     } yield Uri(scheme, authority, path, query, fragment)
   }
-
->>>>>>> 0db54b8e
 }