--- conflicted
+++ resolved
@@ -2,9 +2,4 @@
 
 addSbtPlugin("io.spray" % "sbt-revolver" % "0.7.1")
 
-<<<<<<< HEAD
-addSbtPlugin("com.orrsella" % "sbt-sublime" % "1.0.8")
-
-=======
->>>>>>> 860a9fd2
 addSbtPlugin("com.eed3si9n" % "sbt-buildinfo" % "0.2.5")