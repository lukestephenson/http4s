--- conflicted
+++ resolved
@@ -91,11 +91,7 @@
         case Literal(Constant(d: Double)) =>
           QValue.fromDouble(d).fold(
             e => c.abort(c.enclosingPosition, e.details),
-<<<<<<< HEAD
-            qValue => q"org.http4s.QValue.☠(${qValue.thousandths})"
-=======
-            qValue => c.Expr(q"_root_.org.http4s.QValue.Macros.☠(${qValue.thousandths})")
->>>>>>> db89b008
+            qValue => q"_roo_.org.http4s.QValue.☠(${qValue.thousandths})"
           )
         case _ =>
           c.abort(c.enclosingPosition, s"literal Double value required")
