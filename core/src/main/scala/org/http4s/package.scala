package org

import cats.data._
import fs2._
import fs2.util.Attempt

package object http4s { // scalastyle:ignore

  type AuthScheme = util.CaseInsensitiveString

  type EntityBody = Stream[Task, Byte]

  val EmptyBody: EntityBody =
    Stream.empty

  val ApiVersion: Http4sVersion =
    Http4sVersion(BuildInfo.apiVersion._1, BuildInfo.apiVersion._2)

  type DecodeResult[A] = EitherT[Task, DecodeFailure, A]

  type ParseResult[+A] = Either[ParseFailure, A]

  val DefaultCharset = Charset.`UTF-8`

  /**
   * A Service wraps a function of request type `A` to a Task that runs
   * to response type `B`.  By wrapping the [[Service]], we can compose them
   * using Kleisli operations.
   */
  type Service[A, B] = Kleisli[Task, A, B]

  /**
    * A [[Service]] that produces a Task to compute a [[Response]] from a
    * [[Request]].  An HttpService can be run on any supported http4s
    * server backend, such as Blaze, Jetty, or Tomcat.
    */
  type HttpService = Service[Request, MaybeResponse]

  type AuthedService[T] = Service[AuthedRequest[T], MaybeResponse]

  /* Lives here to work around https://issues.scala-lang.org/browse/SI-7139 */
  object HttpService {
    /**
      * Lifts a total function to an `HttpService`. The function is expected to
      * handle all requests it is given.  If `f` is a `PartialFunction`, use
      * `apply` instead.
      */
    def lift(f: Request => Task[MaybeResponse]): HttpService = Service.lift(f)

    /** Lifts a partial function to an `HttpService`.  Responds with
      * [[org.http4s.Response.fallthrough]], which generates a 404, for any request
      * where `pf` is not defined.
      */
    def apply(pf: PartialFunction[Request, Task[Response]]): HttpService =
      lift(req => pf.applyOrElse(req, Function.const(Pass.now)))

    val empty: HttpService =
      Service.const(Pass.now)
  }

  object AuthedService {
    private [this] val _empty: AuthedService[Any] =
      Service.const(Pass.now)

    /**
      * Lifts a total function to an `HttpService`. The function is expected to
      * handle all requests it is given.  If `f` is a `PartialFunction`, use
      * `apply` instead.
      */
    def lift[T](f: AuthedRequest[T] => Task[MaybeResponse]): AuthedService[T] = Service.lift(f)

    /** Lifts a partial function to an `AuthedService`.  Responds with
      * [[org.http4s.Response.fallthrough]], which generates a 404, for any request
      * where `pf` is not defined.
      */
    def apply[T](pf: PartialFunction[AuthedRequest[T], Task[Response]]): AuthedService[T] =
      lift(req => pf.applyOrElse(req, Function.const(Pass.now)))

    /**
      * The empty service (all requests fallthrough).
      *
      * @tparam T - ignored.
      * @return
      */
    def empty[T]: AuthedService[T] =
      _empty.asInstanceOf[AuthedService[T]] // OK as `T` isn't used here.
  }

  type Callback[A] = Attempt[A] => Unit

  /** A stream of server-sent events */
<<<<<<< HEAD
  type EventStream = Stream[Task, ServerSentEvent]
=======
  type EventStream = Process[Task, ServerSentEvent]

  @deprecated("Moved to org.http4s.syntax.AllSyntax", "0.16")
  type Http4sSyntax = syntax.AllSyntax
  @deprecated("Moved to org.http4s.syntax.all", "0.16")
  val Http4sSyntax = syntax.all
>>>>>>> 2bfd475f
}<|MERGE_RESOLUTION|>--- conflicted
+++ resolved
@@ -89,14 +89,10 @@
   type Callback[A] = Attempt[A] => Unit
 
   /** A stream of server-sent events */
-<<<<<<< HEAD
   type EventStream = Stream[Task, ServerSentEvent]
-=======
-  type EventStream = Process[Task, ServerSentEvent]
 
   @deprecated("Moved to org.http4s.syntax.AllSyntax", "0.16")
   type Http4sSyntax = syntax.AllSyntax
   @deprecated("Moved to org.http4s.syntax.all", "0.16")
   val Http4sSyntax = syntax.all
->>>>>>> 2bfd475f
 }