package org.http4s

import java.io.{StringReader, ByteArrayInputStream, FileWriter, File}
import java.nio.charset.StandardCharsets

import scala.concurrent.Future

import cats._
import fs2._
import fs2.Stream._
import fs2.text._
import org.http4s.batteries._
import org.http4s.headers.{`Transfer-Encoding`, `Content-Type`}
import org.specs2.mutable.Specification

object EntityEncoderSpec {
  private def writeToString[A](a: A)(implicit W: EntityEncoder[A]): String =
    eval(W.toEntity(a))
      .flatMap { case Entity(body, _ ) => body }
      .through(utf8Decode)
      .foldMonoid
      .runLast
      .map(_.getOrElse(""))
      .unsafeRun

  private def writeToByteVector[A](a: A)(implicit W: EntityEncoder[A]): Chunk[Byte] =
    eval(W.toEntity(a))
      .flatMap { case Entity(body, _ ) => body }
      .bufferAll
      .chunks
      .runLast
      .map(_.getOrElse(Chunk.empty))
      .unsafeRun
}

class EntityEncoderSpec extends Http4sSpec {
  import EntityEncoderSpec._

  "EntityEncoder" should {
    "render strings" in {
      writeToString("pong") must_== "pong"
    }

    "calculate the content length of strings" in {
      implicitly[EntityEncoder[String]].toEntity("pong").map(_.length) must returnValue(Some(4))
    }

    "render byte arrays" in {
      val hello = "hello"
      writeToString(hello.getBytes(StandardCharsets.UTF_8)) must_== hello
    }

<<<<<<< HEAD
    "render bytes" in {
      prop { byte: Byte => writeToByteVector(byte) must_== Chunk.singleton(byte) }
    }

=======
>>>>>>> 3fe0294d
    "render futures" in {
      import scala.concurrent.ExecutionContext.Implicits.global
      val hello = "Hello"
      writeToString(Future(hello)) must_== hello
    }

    "render Tasks" in {
      val hello = "Hello"
      writeToString(Task.now(hello)) must_== hello
    }

    "render processes" in {
      val helloWorld = Stream("hello", "world")
      writeToString(helloWorld) must_== "helloworld"
    }

    "render processes with chunked transfer encoding" in {
      implicitly[EntityEncoder[Stream[Task, String]]].headers.get(`Transfer-Encoding`) must beLike {
        case Some(coding) => coding.hasChunked must beTrue
      }
    }

    "render processes with chunked transfer encoding without wiping out other encodings" in {
      trait Foo
      implicit val FooEncoder: EntityEncoder[Foo] =
        EntityEncoder.encodeBy(`Transfer-Encoding`(TransferCoding.gzip)) { _ => Task.now(Entity.empty) }
      implicitly[EntityEncoder[Stream[Task, Foo]]].headers.get(`Transfer-Encoding`) must beLike {
        case Some(coding) => coding must_== `Transfer-Encoding`(TransferCoding.gzip, TransferCoding.chunked)
      }
    }

    "render processes with chunked transfer encoding without duplicating chunked transfer encoding" in {
      trait Foo
      implicit val FooEncoder: EntityEncoder[Foo] =
        EntityEncoder.encodeBy(`Transfer-Encoding`(TransferCoding.chunked)) { _ => Task.now(Entity.empty) }
      implicitly[EntityEncoder[Stream[Task, Foo]]].headers.get(`Transfer-Encoding`) must beLike {
        case Some(coding) => coding must_== `Transfer-Encoding`(TransferCoding.chunked)
      }
    }

    "render files" in {
      val tmpFile = File.createTempFile("http4s-test-", ".txt")
      try {
        val w = new FileWriter(tmpFile)
        try w.write("render files test")
        finally w.close()
        writeToString(tmpFile) must_== "render files test"
      }
      finally {
        tmpFile.delete()
        ()
      }
    }

    "render input streams" in {
      val inputStream = Eval.always(new ByteArrayInputStream(("input stream").getBytes(StandardCharsets.UTF_8)))
      writeToString(inputStream) must_== "input stream"
    }

    /* TODO fs2 port
    "render readers" in {
      val reader = new StringReader("string reader")
      writeToString(reader) must_== "string reader"
    }
     */

    "give the content type" in {
      EntityEncoder[String].contentType must_== Some(`Content-Type`(MediaType.`text/plain`, Charset.`UTF-8`))
      EntityEncoder[Array[Byte]].contentType must_== Some(`Content-Type`(MediaType.`application/octet-stream`))
    }

    "work with local defined EntityEncoders" in {
      sealed case class ModelA(name: String, color: Int)
      sealed case class ModelB(name: String, id: Long)

      implicit val w1: EntityEncoder[ModelA] = EntityEncoder.simple[ModelA]()(_ => Chunk.bytes("A".getBytes))
      implicit val w2: EntityEncoder[ModelB] = EntityEncoder.simple[ModelB]()(_ => Chunk.bytes("B".getBytes))

      EntityEncoder[ModelA] must_== w1
      EntityEncoder[ModelB] must_== w2
    }
  }
}
<|MERGE_RESOLUTION|>--- conflicted
+++ resolved
@@ -50,13 +50,6 @@
       writeToString(hello.getBytes(StandardCharsets.UTF_8)) must_== hello
     }
 
-<<<<<<< HEAD
-    "render bytes" in {
-      prop { byte: Byte => writeToByteVector(byte) must_== Chunk.singleton(byte) }
-    }
-
-=======
->>>>>>> 3fe0294d
     "render futures" in {
       import scala.concurrent.ExecutionContext.Implicits.global
       val hello = "Hello"
