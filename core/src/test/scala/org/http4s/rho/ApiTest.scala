--- conflicted
+++ resolved
@@ -130,25 +130,17 @@
 
     "capture end with nothing" in {
       val stuff = GET / "hello" / *
-<<<<<<< HEAD
-      val req = Request(requestUri = Uri.fromString("/hello").get)
+      val req = Request(requestUri = Uri.fromString("/hello").getOrElse(sys.error("Failed.")))
       val f = stuff runWith { path: List[String] => OK("Cool.").withHeaders(Header.ETag(if (path.isEmpty) "go" else "nogo")) }
-=======
-      val req = Request(requestUri = Uri.fromString("/hello").getOrElse(sys.error("Failed.")))
-      val f = stuff runWith { path: List[String] => Ok("Cool.").withHeaders(Header.ETag(if (path.isEmpty) "go" else "nogo")) }
->>>>>>> a0748b2d
+
       check(f(req), "go")
     }
 
     "capture remaining" in {
       val stuff = GET / "hello" / *
-<<<<<<< HEAD
-      val req = Request(requestUri = Uri.fromString("/hello/world/foo").get)
+      val req = Request(requestUri = Uri.fromString("/hello/world/foo").getOrElse(sys.error("Failed.")))
       val f = stuff runWith { path: List[String] => OK("Cool.").withHeaders(Header.ETag(path.mkString)) }
-=======
-      val req = Request(requestUri = Uri.fromString("/hello/world/foo").getOrElse(sys.error("Failed.")))
-      val f = stuff runWith { path: List[String] => Ok("Cool.").withHeaders(Header.ETag(path.mkString)) }
->>>>>>> a0748b2d
+
       check(f(req), "worldfoo")
     }
   }
