--- conflicted
+++ resolved
@@ -26,13 +26,9 @@
   private def headAsTruncatedGet(service: HttpService) =
     HttpService.lift { req =>
       val getReq = req.copy(method = Method.GET)
-<<<<<<< HEAD
       // TODO fs2 port I think .open.close is a fair translation of
       // scalaz-stream's kill, but it doesn't run the cleanup.  Is
       // this a bug?
-      service(getReq).map(resp => resp.copy(body = resp.body.drain))
-=======
-      service(getReq).map(_.cata(resp => resp.copy(body = resp.body.open.close), Pass))
->>>>>>> 99a12e69
+      service(getReq).map(_.cata(resp => resp.copy(body = resp.body.drain), Pass))
     }
 }