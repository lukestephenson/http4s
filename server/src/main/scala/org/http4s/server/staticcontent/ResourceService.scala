--- conflicted
+++ resolved
@@ -33,12 +33,7 @@
     if (!uriPath.startsWith(config.pathPrefix))
       Pass.now
     else
-<<<<<<< HEAD
-      StaticFile.fromResource(sanitize(config.basePath + '/' + getSubPath(uriPath, config.pathPrefix)))
+      StaticFile.fromResource(sanitize(config.basePath + '/' + getSubPath(uriPath, config.pathPrefix)), Some(req))
         .fold(Pass.now)(config.cacheStrategy.cache(uriPath, _))
-=======
-      StaticFile.fromResource(sanitize(config.basePath + '/' + getSubPath(uriPath, config.pathPrefix)), Some(req))
-        .fold(Response.fallthrough)(config.cacheStrategy.cache(uriPath, _))
->>>>>>> 6277277b
   }
 }