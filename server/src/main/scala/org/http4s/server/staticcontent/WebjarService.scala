--- conflicted
+++ resolved
@@ -54,24 +54,13 @@
   def apply[F[_]: Sync](config: Config[F]): HttpService[F] = Kleisli {
     // Intercepts the routes that match webjar asset names
     case request if request.method == Method.GET =>
-<<<<<<< HEAD
       OptionT
         .pure[F](request.pathInfo)
-        .map(sanitize)
+        .map(PathNormalizer.removeDotSegments)
         .subflatMap(toWebjarAsset)
         .filter(config.filter)
         .flatMap(serveWebjarAsset(config, request)(_))
     case _ => OptionT.none
-=======
-      Option(request.pathInfo)
-          .map(PathNormalizer.removeDotSegments)
-          .flatMap(toWebjarAsset)
-          .filter(config.filter)
-          .map(serveWebjarAsset(config, request))
-        .getOrElse(Pass.now)
-    case _ =>
-      Pass.now
->>>>>>> e3592c5a
   }
 
   /**
