<<<<<<< HEAD
# v0.16.0-M2 (@017-04-30)
* Upgraded dependencies:
    * argonaut-6.2
    * jetty-9.4.4.v20170414
    * tomcat-8.5.14
* Fix `ProcessApp` to terminate on process errors
* Set `secure` request attribute correctly in blaze server
* Exit with code `-1` when `ProcessApp` fails
* Make `ResourceService` respect `If-Modified-Since`
* Rename `ProcessApp.main` to `ProcessApp.process` to avoid overload confusio
* Avoid intermediate String allocation in Circe's `jsonEncoder`
* Adaptive EntityDecoder[Json] for circe: works directly from a ByteBuffer for
  small bodies, and incrementally through jawn for larger.
* Capture more context in detail message of parse errors

# v0.16.0-M1 (2017-04-08)
* Fix type of `AuthedService.empty`
* Eliminate `Fallthrough` typeclass.  An `HttpService` now returns
  `MaybeResponse`, which can be a `Response` or `Pass`.  There is a
  `Semigroup[MaybeResponse]` instance that allows `HttpService`s to be
  chained as a semigroup.  `service orElse anotherService` is
  deprecated in favor of `service |+| anotherService`.
* Support configuring blaze and Jetty servers with a custom
  `SSLContext`.
* Upgraded dependencies for various modules:
    * async-http-client-2.0.31
    * circe-0.7.1
	* jetty-9.4.3.v20170317
	* json4s-3.5.1
	* logback-1.2.1
	* log4s-1.3.4
	* metrics-3.2.0
	* scalacheck-1.13.5
	* tomcat-8.0.43
* Deprecate `EntityEncoder[ByteBuffer]` and
  `EntityEncoder[CharBuffer]`.
* Add `EntityDecoder[Unit]`.
* Move `ResponseClass`es into `Status`.
* Use `SSLContext.getDefault` by default in blaze-client.  Use
  `BlazeServerConfig.insecure` to ignore certificate validity.  But
  please don't.
* Move `CaseInsensitiveString` syntax to `org.http4s.syntax`.
* Bundle an internal version of parboiled2.  This decouples core from
  shapeless, allowing applications to use their preferred version of
  shapeless.
* Rename `endpointAuthentication` to `checkEndpointAuthentication`.
* Add a `WebjarService` for serving files out of web jars.
* Implement `Retry-After` header.
* Stop building with `delambdafy` on Scala 2.11.
* Eliminate finalizer on `BlazeConnection`.
* Respond OK to CORS pre-flight requests even if the wrapped service
  does not return a successful response.  This is to allow `CORS`
  pre-flight checks of authenticated services.
* Deprecate `ServerApp` in favor of `org.http4s.util.ProcessApp`.  A
  `ProcessApp` is easier to compose all the resources a server needs via
  `Process.bracket`.
* Implement a `Referer` header.
=======
# v0.15.13 (2017-05-25)
* Patch-level upgrades to dependencies:
    * async-http-client-2.0.32
    * blaze-0.12.6 (fixes infinite loop in some SSL handshakes)
    * jetty-9.3.19.v20170502
    * json4s-3.5.2
    * tomcat-8.0.44
>>>>>>> 914dd9fb

# v0.15.12 (2017-05-11)
* Fix GZip middleware to render a correct stream

# v0.15.11 (2017-04-29)
* Upgrade to blaze-0.12.5 to pick up fix for `StackOverflowError` in
  SSL handshake

# v0.15.10 (2017-04-28)
* Patch-level upgrades to dependencies
    * argonaut-6.2
    * scalaz-7.2.12
* Allow preambles and epilogues in multipart bodies
* Limit multipart headers to 40 kilobytes to avoid unbounded buffering
  of long lines in a header
* Remove `' '` and `'?'` from alphabet for generated multipart
  boundaries, as these are not token characters and are known to cause
  trouble for some multipart implementations
* Fix multipart parsing for unlucky input chunk sizes

# v0.15.9 (2017-04-19)
* Terminate `ServerApp` even if the server fails to start
* Make `ResourceService` respect `If-Modified-Since`
* Patch-level upgrades to dependencies:
    * async-http-client-2.0.31
    * jetty-9.3.18.v20170406
    * json4s-3.5.1
	* log4s-1.3.4
    * metrics-core-3.1.4
    * scalacheck-1.13.5
    * scalaz-7.1.13 or scalaz-7.2.11
    * tomcat-8.0.43

# v0.15.8 (2017-04-06)
* Cache charset lookups to avoid synchronization.  Resolution of
  charsets is synchronized, with a cache size of two.  This avoids
  the synchronized call on the HTTP pool.
* Strip fragment from request target in blaze-client.  An HTTP request
  target should not include the fragment, and certain servers respond
  with a `400 Bad Request` in their presence.

# v0.15.7 (2017-03-09)
* Change default server and client executors to a minimum of four
  threads.
* Bring scofflaw async-http-client to justice for its brazen
  violations of Reactive Streams Rule 3.16, requesting of a null
  subscription.
* Destroy Tomcat instances after stopping, so they don't hold the port
* Deprecate `ArbitraryInstances.genCharsetRangeNoQuality`, which can
  cause deadlocks
* Patch-level upgrades to dependencies:
    * async-http-client-2.0.30
    * jetty-9.3.16.v20170120
    * logback-1.1.11
    * metrics-3.1.3
    * scala-xml-1.0.6
    * scalaz-7.2.9
    * tomcat-8.0.41
    * twirl-1.2.1

# v0.15.6 (2017-03-03)
* Log unhandled MessageFailures to `org.http4s.server.message-failures`

# v0.15.5 (2017-02-20)
* Allow services wrapped in CORS middleware to fall through
* Don't log message about invalid CORS headers when no `Origin` header present
* Soften log about invalid CORS headers from info to debug

# v0.15.4 (2017-02-12)
* Call `toHttpResponse` on tasks failed with `MessageFailure`s from
  `HttpService`, to get proper 4xx handling instead of an internal
  server error.

# v0.15.3 (2017-01-17)
* Dispose of redirect responses in `FollowRedirect`. Fixes client deadlock under heavy load
* Refrain from logging headers with potentially sensitive info in blaze-client
* Add `hashCode` and `equals` to `Headers`
* Make `challenge` in auth middlewares public to facilitate composing multiple auth mechanisms
* Fix blaze-client detection of stale connections

# v0.15.2 (2016-12-29)
* Add helpers to add cookies to requests

# v0.15.1 (2016-12-20)
* Fix GZip middleware to fallthrough non-matching responses
* Fix UnsupportedOperationException in Arbitrary[Uri]
* Upgrade to Scala 2.12.1 and Scalaz 7.2.8

# v0.15.0 (2016-11-30)
* Add support for Scala 2.12
* Added `Client.fromHttpService` to assist with testing.
* Make all case classes final where possible, sealed where not.
* Codec for Server Sent Events (SSE)
* Added JSONP middleware
* Improve Expires header to more easily build the header and support parsing of the header
* Replce lazy `Raw.parsed` field with a simple null check
* Added support for Zipkin headers
* Eliminate response attribute for detecting fallthrough response.
  The fallthrough response must be `Response.fallthrough`.
* Encode URI path segments created with `/`
* Introduce `AuthedRequest` and `AuthedService` types.
* Replace `CharSequenceEncoder` with `CharBufferEncoder`, assuming
  that `CharBuffer` and `String` are the only `CharSequence`s one
  would want to encode.
* Remove `EnittyEncoder[Char]` and `EntityEncoder[Byte]`.  Send an
  array, buffer, or String if you want this.
* Add `DefaultHead` middleware for `HEAD` implementation.
* Decouple `http4s-server` from Dropwizard Metrics.  Metrics code is
  in the new `http4s-metrics` module.
* Allow custom scheduler for timeout middleware.
* Add parametric empty `EntityEncoder` and `EntityEncoder[Unit]`.
* Replace unlawful `Order[CharsetRange]` with `Equal[CharsetRange]`.
* Auth middlewares renamed `BasicAuth` and `DigestAuth`.
* `BasicAuth` passes client password to store instead of requesting
  password from store.
* Remove realm as an argument to the basic and digest auth stores.
* Basic and digest auth stores return a parameterized type instead of
  just a String username.
* Upgrade to argonaut-6.2-RC2, circe-0.6.1, json4s-3.5.0

# v0.14.11 (2016-10-25)
* Fix expansion of `uri` and `q` macros by qualifying with `_root_`

# v0.14.10 (2016-10-12)
* Include timeout type and duration in blaze client timeouts

# v0.14.9 (2016-10-09)
* Don't use `"null"` as query string in servlet backends for requests without a query string

# v0.14.8 (2016-10-04)
* Allow param names in UriTemplate to have encoded, reserved parameters
* Upgrade to blaze-0.12.1, to fix OutOfMemoryError with direct buffers
* Upgrade to Scalaz 7.1.10/7.2.6
* Upgrade to Jetty 9.3.12
* Upgrade to Tomcat 8.0.37

# v0.14.7 (2016-09-25)
* Retry middleware now only retries requests with idempotent methods and pure bodies and appropriate status codes
* Fix bug where redirects followed when an effectful chunk (i.e., `Await`) follows pure ones.
* Don't uppercase two hex digits after "%25" when percent encoding.
* Tolerate invalid percent-encodings when decoding.
* Omit scoverage dependencies from POM

# v0.14.6 (2016-09-11)
* Don't treat `Kill`ed responses (i.e., HEAD requests) as abnormal
  termination in metrics

# v0.14.5 (2016-09-02)
* Fix blaze-client handling of HEAD requests

# v0.14.4 (2016-08-29)
* Don't render trailing "/" for URIs with empty paths
* Avoid calling tail of empty list in `/:` extractor

# v0.14.3 (2016-08-24)
* Follow 301 and 302 responses to POST with a GET request.
* Follow all redirect responses to HEAD with a HEAD request.
* Fix bug where redirect response is disposed prematurely even if not followed.
* Fix bug where payload headers are sent from original request when
  following a redirect with a GET or HEAD.
* Return a failed task instead of throwing when a client callback
  throws an exception. Fixes a resource leak.
* Always render `Date` header in GMT.
* Fully support the three date formats specified by RFC 7231.
* Always specify peer information in blaze-client SSL engines
* Patch upgrades to latest async-http-client, jetty, scalaz, and scalaz-stream

# v0.14.2 (2016-08-10)
* Override `getMessage` in `UnexpectedStatus`

# v0.14.1 (2016-06-15)
* Added the possibility to specify custom responses to MessageFailures
* Address issue with Retry middleware leaking connections
* Fixed the status code for a semantically invalid request to `422 UnprocessableEntity`
* Rename `json` to `jsonDecoder` to reduce possibility of implicit shadowing
* Introduce the `ServerApp` trait
* Deprectate `onShutdown` and `awaitShutdown` in `Server`
* Support for multipart messages
* The Path extractor for Long now supports negative numbers
* Upgrade to scalaz-stream-0.8.2(a) for compatibility with scodec-bits-1.1
* Downgrade to argonaut-6.1 (latest stable release) now that it cross builds for scalaz-7.2
* Upgrade parboiled2 for compatibility with shapeless-2.3.x

# ~~v0.14.0 (2016-06-15)~~
* Recalled. Use v0.14.1 instead.

# v0.13.3 (2016-06-15)
* Address issue with Retry middleware leaking connections.
* Pass the reason string when setting the `Status` for a successful `ParseResult`.

# v0.13.2 (2016-04-13)
* Fixes the CanBuildFrom for RequestCookieJar to avoid duplicates.
* Update version of jawn-parser which contains a fix for Json decoding.

# v0.13.1 (2016-04-07)
* Remove implicit resolution of `DefaultExecutor` in blaze-client.

# v0.13.0 (2016-03-29)
* Add support for scalaz-7.2.x (use version 0.13.0a).
* Add a client backed based on async-http-client.
* Encode keys when rendering a query string.
* New entity decoder based on json4s' extract.
* Content-Length now accepts a Long.
* Upgrade to circe-0.3, json4s-3.3, and other patch releases.
* Fix deadlocks in blaze resulting from default executor on single-CPU machines.
* Refactor `DecodeFailure` into a new `RequestFailure` hierarchy.
* New methods for manipulating `UrlForm`.
* All parsed headers get a `parse` method to construct them from their value.
* Improve error message for unsupported media type decoding error.
* Introduce `BlazeClientConfig` class to simplify client construction.
* Unify client executor service semantics between blaze-client and async-http-client.
* Update default response message for UnsupportedMediaType failures.
* Add a `lenient` flag to blazee configuration to accept illegal characters in headers.
* Remove q-value from `MediaRange` and `MediaType`, replaced by `MediaRangeAndQValue`.
* Add `address` to `Server` trait.
* Lazily construct request body in Servlet NIO to support HTTP 100.
* Common operations pushed down to `MessageOps`.
* Fix loop in blaze-client when no connection can be established.
* Privatize most of the blaze internal types.
* Enable configuration of blaze server parser lengths.
* Add trailer support in blaze client.
* Provide an optional external executor to blaze clients.
* Fix Argonaut string interpolation

# v0.12.6 (2016-12-29)
* Backport rendering of details in `ParseFailure.getMessage`

# v0.12.5 (2016-12-29)
* ~~Backport rendering of details in `ParseFailure.getMessage`~~ Oops.

# v0.12.4 (2016-03-10)
* Fix bug on rejection of invalid URIs.
* Do not send `Transfer-Encoding` or `Content-Length` headers for 304 and others.
* Don't quote cookie values.

# v0.12.3 (2016-02-24)
* Upgrade to jawn-0.8.4 to fix decoding escaped characters in JSON.

# v0.12.2 (2016-02-22)
* ~~Upgrade to jawn-0.8.4 to fix decoding escaped characters in JSON.~~ Oops.

# v0.12.1 (2016-01-30)
* Encode keys as well as values when rendering a query.
* Don't encode '?' or '/' when encoding a query.

# v0.12.0 (2016-01-15)
* Refactor the client API for resource safety when not reading the entire body.
* Rewrite client connection pool to support  maximum concurrent connections instead of maximum idle connections.
* Optimize body collection for better connection keep-alive rate.
* Move `Service` and `HttpService`, because a `Client` can be viewed as a `Service`.
* Remove custom `DateTime` in favor of `java.time.Instant`.
* Support status 451 Unavailable For Legal Reasons.
* Various blaze-client optimizations.
* Don't let Blaze `IdentityWriter` write more than Content-Length bytes.
* Remove `identity` `Transfer-Encoding`, which was removed in HTTP RFC errata.
* In blaze, `requireClose` is now the return value of `writeEnd`.
* Remove body from `Request.toString` and `Response.toString`.
* Move blaze parser into its own class.
* Trigger a disconnect if an ignored body is too long.
* Configurable thread factories for happier profiling.
* Fix possible deadlock in default client execution context.

# v0.11.3 (2015-12-28)
* Blaze upgrade to fix parsing HTTP responses without a reason phrase.
* Don't write more than Content-Length bytes in blaze.
* Fix infinite loop in non-blocking Servlet I/O.
* Never write a response body on HEAD requests to blaze.
* Add missing `'&'` between multivalued k/v pairs in `UrlFormCodec.encode`

# v0.11.2 (2015-12-04)
* Fix stack safety issue in async servlet I/O.
* Reduce noise from timeout exceptions in `ClientTimeoutStage`.
* Address file descriptor leaks in blaze-client.
* Fix `FollowRedirect` middleware for 303 responses.
* Support keep-alives for client requests with bodies. 

# v0.11.1 (2015-11-29)
* Honor `connectorPoolSize` and `bufferSize` parameters in `BlazeBuilder`.
* Add convenient `ETag` header constructor.
* Wait for final chunk to be written before closing the async context in non-blocking servlet I/O.
* Upgrade to jawn-streamz-0.7.0 to use scalaz-stream-0.8 across the board.

# v0.11.0 (2015-11-20)
* Upgrade to scalaz-stream 0.8
* Add Circe JSON support module.
* Add ability to require content-type matching with EntityDecoders.
* Cleanup blaze-client internals.
* Handle empty static files.
* Add ability to disable endpoint authentication for the blaze client.
* Add charset encoding for Argonaut JSON EntityEncoder.

# v0.10.1 (2015-10-07)
* Processes render data in chunked encoding by default.
* Incorporate type name into error message of QueryParam.
* Comma separate Access-Control-Allow-Methods header values.
* Default FallThrough behavior inspects for the FallThrough.fallthroughKey.

# v0.10.0 (2015-09-03)
* Replace `PartialService` with the `Fallthrough` typeclass and `orElse` syntax.
* Rename `withHeaders` to `replaceAllHeaders`
* Set https endpoint identification algorithm when possible.
* Stack-safe `ProcessWriter` in blaze.
* Configureable number of connector threads and buffer size in blaze-server.

# v0.9.3 (2015-08-27)
* Trampoline recursive calls in blaze ProcessWriter.
* Handle server hangup and body termination correctly in blaze client.

# v0.9.2 (2015-08-26)
* Bump http4s-websockets to 1.0.3 to properly decode continuation opcode.
* Fix metrics incompatibility when using Jetty 9.3 backend.
* Preserve original headers when appending as opposed to quoting.

# v0.9.1 (2015-08-19)
* Fix bug in servlet nio handler.

# v0.9.0 (2015-08-15)
* Require Java8.
* `StaticFile` uses the filename extension exclusively to determine media-type.
* Add `/` method to `Uri`.
* Add `UrlFormLifter` middleware to aggregate url-form parameters with the query parameters.
* Add local address information to the `Request` type. 
* Add a Http method 'or' (`|`) extractor.
* Add `VirtualHost` middleware for serving multiple sites from one server.
* Add websocket configuration to the blaze server builder.
* Redefine default timeout status code to 500. 
* Redefine the `Service` arrow result from `Task[Option[_]]` to `Task[_]`.
* Don't extend `AllInstances` with `Http4s` omnibus import object.
* Use UTF-8 as the default encoding for text bodies.
* Numerous bug fixes by numerous contributors!

# v0.8.5 (2015-08-26)
* Preserve original headers when appending as opposed to quoting.
* Upgrade to jawn-0.8.3 to avoid transitive dependency on GPL2 jmh

# v0.8.4 (2015-07-13)
* Honor the buffer size parameter in gzip middleware.
* Handle service exceptions in servlet backends.
* Respect asyncTimeout in servlet backends.
* Fix prefix mounting bug in blaze-server.
* Do not apply CORS headers to unsuccessful OPTIONS requests.

# v0.8.3 (2015-07-02)
* Fix bug parsing IPv4 addresses found in URI construction.

# v0.8.2 (2015-06-22)
* Patch instrumented handler for Jetty to time async contexts correctly.
* Fix race condition with timeout registration and route execution in blaze client
* Replace `ConcurrentHashMap` with synchronized `HashMap` in `staticcontent` package.
* Fix static content from jars by avoiding `"//"` in path uris when serving static content.
* Quote MediaRange extensions.
* Upgrade to jawn-streamz-0.5.0 and blaze-0.8.2.
* Improve error handling in blaze-client.
* Respect the explicit default encoding passed to `decodeString`.

# v0.8.1 (2015-06-16)
* Authentication middleware integrated into the server package.
* Static content tools integrated into the server package.
* Rename HttpParser to HttpHeaderParser and allow registration and removal of header parsers.
* Make UrlForm EntityDecoder implicitly resolvable.
* Relax UrlForm parser strictness.
* Add 'follow redirect' support as a client middleware.
* Add server middleware for auto retrying uris of form '/foo/' as '/foo'.
* Numerous bug fixes.
* Numerous version bumps.

# ~~v0.8.0 (2015-06-16)~~
* Mistake.  Go straight to v0.8.1.

# v0.7.0 (2015-05-05)
* Add QueryParamMatcher to the dsl which returns a ValidationNel.
* Dsl can differentiate between '/foo/' and '/foo'.
* Added http2 support for blaze backend.
* Added a metrics middleware usable on all server backends.
* Websockets are now modeled by an scalaz.stream.Exchange.
* Add `User-Agent` and `Allow` header types and parsers.
* Allow providing a Host header to the blaze client.
* Upgrade to scalaz-stream-7.0a.
* Added a CORS middleware.
* Numerous bug fixes.
* Numerous version bumps.

# v0.6.5 (2015-03-29)
* Fix bug in Request URI on servlet backend with non-empty context or servlet paths.
* Allow provided Host header for Blaze requests.

# v0.6.4 (2015-03-15)
* Avoid loading javax.servlet.WriteListener when deploying to a servlet 3.0 container.

# ~~v0.6.3 (2015-03-15)~~
* Forgot to pull origin before releasing.  Use v0.6.4 instead.

# v0.6.2 (2015-02-27)
* Use the thread pool provided to the Jetty servlet builder.
* Avoid throwing exceptions when parsing headers.
* Make trailing slash insignificant in service prefixes on servlet containers.
* Fix mapping of servlet query and mount prefix.

# v0.6.1 (2015-02-04)
* Update to blaze-0.5.1
* Remove unneeded error message (90b2f76097215)
* GZip middleware will not throw an exception if the AcceptEncoding header is not gzip (ed1b2a0d68a8)

# v0.6.0 (2015-01-27)

## http4s-core
* Remove ResponseBuilder in favor of Response companion.
* Allow '';'' separators for query pairs.
* Make charset on Message an Option.
* Add a `flatMapR` method to EntityDecoder.
* Various enhancements to QueryParamEncoder and QueryParamDecoder.
* Make Query an IndexedSeq.
* Add parsers for Location and Proxy-Authenticate headers.
* Move EntityDecoder.apply to `Request.decode` and `Request.decodeWith`
* Move headers into `org.http4s.headers` package.
* Make UriTranslation respect scriptName/pathInfo split.
* New method to resolve relative Uris.
* Encode query and fragment of Uri.
* Codec and wrapper type for URL-form-encoded bodies.

## http4s-server
* Add SSL support to all server builders.

## http4s-blaze-server
* Add Date header to blaze-server responses.
* Close connection when error happens during body write in blaze-server.

## http4s-servlet
* Use asynchronous servlet I/O on Servlet 3.1 containers.
* ServletContext syntax for easy mounting in a WAR deployment.
* Support Dropwizard Metrics collection for servlet containers.

## http4s-jawn
* Empty strings are a JSON decoding error.

## http4s-argonaut
* Add codec instances for Argonaut's CodecJson.

## http4s-json4s
* Add codec instances for Json4s' Reader/Writer.

## http4s-twirl
* New module to support Twirl templates

## http4s-scala-xml
* Split scala-xml support into http4s-scala-xml module.
* Change inferred type of `scala.xml.Elem` to `application/xml`.

## http4s-client
* Support for signing oauth-1 requests in client.

## http4s-blaze-client
* Fix blaze-client when receiving HTTP1 response without Content-Length header.
* Change default blaze-client executor to variable size.
* Fix problem with blaze-client timeouts.

# v0.5.4 (2015-01-08)
* Upgrade to blaze 0.4.1 to fix header parsing issue in blaze http/1.x client and server.

# v0.5.3 (2015-01-05)
* Upgrade to argonaut-6.1-M5 to match jawn. [#157](https://github.com/http4s/http4s/issues/157)

# v0.5.2 (2015-01-02)
* Upgrade to jawn-0.7.2.  Old version of jawn was incompatible with argonaut. [#157]](https://github.com/http4s/http4s/issues/157)

# v0.5.1 (2014-12-23)
* Include context path in calculation of scriptName/pathInfo. [#140](https://github.com/http4s/http4s/issues/140)
* Fix bug in UriTemplate for query params with multiple keys.
* Fix StackOverflowError in query parser. [#147](https://github.com/http4s/http4s/issues/147)
* Allow ';' separators for query pairs.

# v0.5.0 (2014-12-11)
* Client syntax has evloved and now will include Accept headers when used with EntityDecoder
* Parse JSON with jawn-streamz.
* EntityDecoder now returns an EitherT to make decoding failure explicit.
* Renamed Writable to EntityEncoder
* New query param typeclasses for encoding and decoding query strings.
* Status equality now discards the reason phrase.
* Match AttributeKeys as singletons.
* Added async timeout listener to servlet backends.
* Start blaze server asynchronously.
* Support specifying timeout and executor in blaze-client.
* Use NIO for encoding files.

# v0.4.2 (2014-12-01)
* Fix whitespace parsing in Authorization header [#87](https://github.com/http4s/http4s/issues/87)

# v0.4.1 (2014-11-20)
* `Uri.query` and `Uri.fragment` are no longer decoded. [#75](https://github.com/http4s/http4s/issues/75)

# v0.4.0 (2014-11-18)

* Change HttpService form a `PartialFunction[Request,Task[Response]]` to `Service[Request, Response]`,
  a type that encapsulates a `Request => Task[Option[Response]]`
* Upgrade to scalaz-stream-0.6a
* Upgrade to blaze-0.3.0
* Drop scala-logging for log4s
* Refactor ServerBuilders into an immutable builder pattern.
* Add a way to control the thread pool used for execution of a Service
* Modernize the Renderable/Renderer framework
* Change Renderable append operator from ~ to <<
* Split out the websocket codec and types into a seperate package
* Added ReplyException, an experimental way to allow an Exception to encode
  a default Response on for EntityDecoder etc.
* Many bug fixes and slight enhancements

# v0.3.0 (2014-08-29)

* New client API with Blaze implementation
* Upgrade to scalaz-7.1.0 and scalaz-stream-0.5a
* JSON Writable support through Argonaut and json4s.
* Add EntityDecoders for parsing bodies.
* Moved request and response generators to http4s-dsl to be more flexible to 
  other frameworks'' syntax needs.
* Phased out exception-throwing methods for the construction of various
  model objects in favor of disjunctions and macro-enforced literals.
* Refactored imports to match the structure followed by [scalaz](https://github.com/scalaz/scalaz).

# v0.2.0 (2014-07-15)

* Scala 2.11 support
* Spun off http4s-server module. http4s-core is neutral between server and
  the future client.
* New builder for running Blaze, Jetty, and Tomcat servers.
* Configurable timeouts in each server backend.
* Replace Chunk with scodec.bits.ByteVector.
* Many enhancements and bugfixes to URI type.
* Drop joda-time dependency for slimmer date-time class.
* Capitalized method names in http4s-dsl.

# v0.1.0 (2014-04-15)

* Initial public release.<|MERGE_RESOLUTION|>--- conflicted
+++ resolved
@@ -1,5 +1,4 @@
-<<<<<<< HEAD
-# v0.16.0-M2 (@017-04-30)
+# v0.16.0-M2 (2017-04-30)
 * Upgraded dependencies:
     * argonaut-6.2
     * jetty-9.4.4.v20170414
@@ -56,7 +55,7 @@
   `ProcessApp` is easier to compose all the resources a server needs via
   `Process.bracket`.
 * Implement a `Referer` header.
-=======
+
 # v0.15.13 (2017-05-25)
 * Patch-level upgrades to dependencies:
     * async-http-client-2.0.32
@@ -64,7 +63,6 @@
     * jetty-9.3.19.v20170502
     * json4s-3.5.2
     * tomcat-8.0.44
->>>>>>> 914dd9fb
 
 # v0.15.12 (2017-05-11)
 * Fix GZip middleware to render a correct stream
