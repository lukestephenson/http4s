---
menu: main
weight: 100
title: Versions
---

## Roadmap

* [`http4s-0.16`](../v0.16/) is the final release series based on [Scalaz] and [scalaz-stream]. We will support this branch with bugfixes, but not new development.
* [`http4s-0.17`](../v0.17/) is the first release on [Cats] and [FS2].  Scalaz users are encouraged to look at [shims].
* [`http4s-0.18`](../v0.18/) is the first release on [cats-effect].  This release parameterizes the effect, and is intended to work well with `cats.effect.IO`, `monix.eval.Task`, `scalaz.concurrent.Task`, and any other effect type with a `cats.effect.Effect` instance.

[Scalaz]: https://github.com/scalaz/scalaz
[scalaz-stream]: https://github.com/scalaz/scalaz-stream
[Cats]: https://typelevel.org/cats/
[FS2]: https://github.com/functional-streams-for-scala/fs2
[cats-effect]: https://github.com/typelevel/cats-effect
[shims]: https://github.com/djspiewak/shims

## Matrix
      
* <span class="badge badge-success">Stable</span> releases are
  recommended for production use and are maintained with
  backward, binary compatible bugfixes from the http4s
  team.
* <span class="badge badge-warning">Milestone</span> releases
  are published for early adopters.  API breakage may still occur
  until the first stable release in that series.
* <span class="badge badge-secondary">EOL</span> releases are
  no longer actively maintained, but pull requests with a tale
  of woe may be considered.
* Snapshots of all branches are published automatically by [Travis CI]
  to the [Sonatype Snapshot repo].

[Travis CI]: https://travis-ci.org/http4s/http4s
[Sonatype Snapshot repo]: https://oss.sonatype.org/content/repositories/snapshots/org/http4s/

<<<<<<< HEAD
<table class="table table-responsive table-hover">
  <thead>
    <tr>
      <th>http4s</th>
      <th class="text-center">Status</th>
      <th class="text-center">Scala 2.10</th>
      <th class="text-center">Scala 2.11</th>
      <th class="text-center">Scala 2.12</th>
      <th>FP</th>
      <th>Streaming</th>
      <th>JDK</th>
    </tr>
  </thead>
  <tbody>
    <tr>
      <td><a href="/v0.18">0.18.0&#8209;M1</a></td>
      <td class="text-center"><span class="badge badge-warning">Milestone</span></td>
      <td class="text-center"><i class="fa fa-ban"></i></td>
      <td class="text-center"><i class="fa fa-check"></i></td>
      <td class="text-center"><i class="fa fa-check"></i></td>
      <td>cats&#8209;1.0.0&#8209;MF</td>
      <td>fs2&#8209;0.10.0-M6</td>
      <td>1.8+</td>
    </tr>
    <tr>
      <td><a href="/v0.17">0.17.1</a></td>
      <td class="text-center"><span class="badge badge-success">Stable</span></td>
      <td class="text-center"><i class="fa fa-ban"></i></td>
      <td class="text-center"><i class="fa fa-check"></i></td>
      <td class="text-center"><i class="fa fa-check"></i></td>
      <td>cats&#8209;0.9</td>
      <td>fs2&#8209;0.9</td>
      <td>1.8+</td>
    </tr>
    <tr>
      <td><a href="/v0.16">0.16.2a</a></td>
      <td class="text-center"><span class="badge badge-success">Stable</span></td>
      <td class="text-center"><i class="fa fa-check"></i></td>
      <td class="text-center"><i class="fa fa-check"></i></td>
      <td class="text-center"><i class="fa fa-check"></i></td>
      <td>scalaz&#8209;7.2</td>
      <td>scalaz&#8209;stream&#8209;0.8a</td>
      <td>1.8+</td>
    </tr>
    <tr>
      <td><a href="/v0.16">0.16.2</a></td>
      <td class="text-center"><span class="badge badge-success">Stable</span></td>
      <td class="text-center"><i class="fa fa-check"></i></td>
      <td class="text-center"><i class="fa fa-check"></i></td>
      <td class="text-center"><i class="fa fa-check"></i></td>
      <td>scalaz&#8209;7.1</td>
      <td>scalaz&#8209;stream&#8209;0.8</td>
      <td>1.8+</td>
    </tr>
    <tr>
      <td><a href="/v0.15">0.15.16a</a></td>
      <td class="text-center"><span class="badge badge-secondary">EOL</span></td>
      <td class="text-center"><i class="fa fa-check"></i></td>
      <td class="text-center"><i class="fa fa-check"></i></td>
      <td class="text-center"><i class="fa fa-check"></i></td>
      <td>scalaz&#8209;7.2</td>
      <td>scalaz&#8209;stream&#8209;0.8a</td>
      <td>1.8+</td>
    </tr>
    <tr>
      <td><a href="/v0.15">0.15.16</a></td>
      <td class="text-center"><span class="badge badge-secondary">EOL</span></td>
      <td class="text-center"><i class="fa fa-check"></i></td>
      <td class="text-center"><i class="fa fa-check"></i></td>
      <td class="text-center"><i class="fa fa-check"></i></td>
      <td>scalaz&#8209;7.1</td>
      <td>scalaz&#8209;stream&#8209;0.8</td>
      <td>1.8+</td>
    </tr>
  </tbody>
  <tbody>
    <tr>
      <td>0.14.11a</td>
      <td class="text-center"><span class="badge badge-secondary">EOL</span></td>
      <td class="text-center"><i class="fa fa-check"></i></td>
      <td class="text-center"><i class="fa fa-check"></i></td>
      <td class="text-center"><i class="fa fa-ban"></i></td>
      <td>scalaz&#8209;7.2</td>
      <td>scalaz&#8209;stream&#8209;0.8a</td>
      <td>1.8+</td>
    </tr>
  </tbody>
  <tbody>
    <tr>
      <td>0.14.11</td>
      <td class="text-center"><span class="badge badge-secondary">EOL</span></td>
      <td class="text-center"><i class="fa fa-check"></i></td>
      <td class="text-center"><i class="fa fa-check"></i></td>
      <td class="text-center"><i class="fa fa-ban"></i></td>
      <td>scalaz&#8209;7.1</td>
      <td>scalaz&#8209;stream&#8209;0.8</td>
      <td>1.8+</td>
    </tr>
  </tbody>
  <tbody>
    <tr>
      <td>0.13.3a</td>
      <td class="text-center"><span class="badge badge-secondary">EOL</span></td>
      <td class="text-center"><i class="fa fa-check"></i></td>
      <td class="text-center"><i class="fa fa-check"></i></td>
      <td class="text-center"><i class="fa fa-ban"></i></td>
      <td>scalaz&#8209;7.2</td>
      <td>scalaz&#8209;stream&#8209;0.8a</td>
      <td>1.8+</td>
    </tr>
  </tbody>
  <tbody>
    <tr>
      <td>0.13.3</td>
      <td class="text-center"><span class="badge badge-secondary">EOL</span></td>
      <td class="text-center"><i class="fa fa-check"></i></td>
      <td class="text-center"><i class="fa fa-check"></i></td>
      <td class="text-center"><i class="fa fa-ban"></i></td>
      <td>scalaz&#8209;7.1</td>
      <td>scalaz&#8209;stream&#8209;0.8</td>
      <td>1.8+</td>
    </tr>
  </tbody>
  <tbody>
    <tr>
      <td>0.12.6</td>
      <td class="text-center"><span class="badge badge-secondary">EOL</span></td>
      <td class="text-center"><i class="fa fa-check"></i></td>
      <td class="text-center"><i class="fa fa-check"></i></td>
      <td class="text-center"><i class="fa fa-ban"></i></td>
      <td>scalaz&#8209;7.1</td>
      <td>scalaz&#8209;stream&#8209;0.8</td>
      <td>1.8+</td>
    </tr>
  </tbody>
  <tbody>
    <tr>
      <td>0.11.3</td>
      <td class="text-center"><span class="badge badge-secondary">EOL</span></td>
      <td class="text-center"><i class="fa fa-check"></i></td>
      <td class="text-center"><i class="fa fa-check"></i></td>
      <td class="text-center"><i class="fa fa-ban"></i></td>
      <td>scalaz&#8209;7.1</td>
      <td>scalaz&#8209;stream&#8209;0.8</td>
      <td>1.8+</td>
    </tr>
  </tbody>
  <tbody>
    <tr>
      <td>0.10.1</td>
      <td class="text-center"><span class="badge badge-secondary">EOL</span></td>
      <td class="text-center"><i class="fa fa-check"></i></td>
      <td class="text-center"><i class="fa fa-check"></i></td>
      <td class="text-center"><i class="fa fa-ban"></i></td>
      <td>scalaz&#8209;7.1</td>
      <td>scalaz&#8209;stream&#8209;0.7a</td>
      <td>1.8+</td>
    </tr>
  </tbody>
  <tbody>
    <tr>
      <td>0.9.3</td>
      <td class="text-center"><span class="badge badge-secondary">EOL</span></td>
      <td class="text-center"><i class="fa fa-check"></i></td>
      <td class="text-center"><i class="fa fa-check"></i></td>
      <td class="text-center"><i class="fa fa-ban"></i></td>
      <td>scalaz&#8209;7.1</td>
      <td>scalaz&#8209;stream&#8209;0.7a</td>
      <td>1.8+</td>
    </tr>
  </tbody>
  <tbody>
    <tr>
      <td>0.8.6</td>
      <td class="text-center"><span class="badge badge-secondary">EOL</span></td>
      <td class="text-center"><i class="fa fa-check"></i></td>
      <td class="text-center"><i class="fa fa-check"></i></td>
      <td class="text-center"><i class="fa fa-ban"></i></td>
      <td>scalaz&#8209;7.1</td>
      <td>scalaz&#8209;stream&#8209;0.7a</td>
      <td>1.7+</td>
    </tr>
  </tbody>
</table>
=======
<h2>Matrix</h2>

	<ul>
	<li><span class="label label-primary">Stable</span> releases
	are recommended for production use and are maintained with
	backward, binary compatible bugfixes from the http4s
	team.</li>

    <li><span class="label label-warning">Milestone</span> releases
	are published for early adopters.  API breakage may still occur
	until the first stable release in that series.</li>

	<li><span class="label label-warning">Development</span>
	releases are published as snapshots to Sonatype by Travis CI.
	API breakage may occur at any time.</li>
		
	<li><span class="label label-default">EOL</span> releases are
	no longer actively maintained, but pull requests with a tale
	of woe may be considered.</li>
      </ul>

	<p>Snapshots are published automatically by <a
		href="https://travis-ci.org/http4s/http4s">Travis CI</a> to
		the <a
		href="https://oss.sonatype.org/content/repositories/snapshots/org/http4s/">Sonatype
		snapshot repo</a>.
	</p>

      <table class="table table-hover">
	<thead>
	  <tr>
	    <th>http4s</th>
	    <th class="text-center">Status</th>
	    <th class="text-center">Scala 2.10</th>
	    <th class="text-center">Scala 2.11</th>
	    <th class="text-center">Scala 2.12</th>
	    <th>FP</th>
	    <th>Streaming</th>
	    <th>JDK</th>
	  </tr>
	</thead>
	<tbody>
      <tr>
        <td>0.17.2</td>
        <td class="text-center"><span class="label label-primary">Stable</span></td>
        <td class="text-center"><i class="fa fa-ban"></i></td>
        <td class="text-center"><i class="fa fa-check"></i></td>
        <td class="text-center"><i class="fa fa-check"></i></td>
        <td>cats-0.9</td>
        <td>fs2-0.9</td>
        <td>1.8+</td>
      </tr>
	  <tr>
	    <td>0.16.2a</td>
	    <td class="text-center"><span class="label label-primary">Stable</span></td>
	    <td class="text-center"><i class="fa fa-check"></i></td>
	    <td class="text-center"><i class="fa fa-check"></i></td>
	    <td class="text-center"><i class="fa fa-check"></i></td>
	    <td>scalaz-7.2</td>
	    <td>scalaz-stream-0.8a</td>
	    <td>1.8+</td>
	  </tr>
	  <tr>
	    <td>0.16.2</td>
	    <td class="text-center"><span class="label label-primary">Stable</span></td>
	    <td class="text-center"><i class="fa fa-check"></i></td>
	    <td class="text-center"><i class="fa fa-check"></i></td>
	    <td class="text-center"><i class="fa fa-check"></i></td>
	    <td>scalaz-7.1</td>
	    <td>scalaz-stream-0.8</td>
	    <td>1.8+</td>
	  </tr>
	  <tr>
	    <td>0.15.16a</td>
	    <td class="text-center"><span class="label label-primary">EOL</span></td>
	    <td class="text-center"><i class="fa fa-check"></i></td>
	    <td class="text-center"><i class="fa fa-check"></i></td>
	    <td class="text-center"><i class="fa fa-check"></i></td>
	    <td>scalaz-7.2</td>
	    <td>scalaz-stream-0.8a</td>
	    <td>1.8+</td>
	  </tr>
	  <tr>
	    <td>0.15.16</td>
	    <td class="text-center"><span class="label label-primary">EOL</span></td>
	    <td class="text-center"><i class="fa fa-check"></i></td>
	    <td class="text-center"><i class="fa fa-check"></i></td>
	    <td class="text-center"><i class="fa fa-check"></i></td>
	    <td>scalaz-7.1</td>
	    <td>scalaz-stream-0.8</td>
	    <td>1.8+</td>
	  </tr>
	</tbody>
	<tbody>
	  <tr>
	    <td>0.14.11a</td>
	    <td class="text-center"><span class="label label-primary">EOL</span></td>
	    <td class="text-center"><i class="fa fa-check"></i></td>
	    <td class="text-center"><i class="fa fa-check"></i></td>
	    <td class="text-center"><i class="fa fa-ban"></i></td>
	    <td>scalaz-7.2</td>
	    <td>scalaz-stream-0.8a</td>
	    <td>1.8+</td>
	  </tr>
	</tbody>
	<tbody>
	  <tr>
	    <td>0.14.11</td>
	    <td class="text-center"><span class="label label-primary">EOL</span></td>
	    <td class="text-center"><i class="fa fa-check"></i></td>
	    <td class="text-center"><i class="fa fa-check"></i></td>
	    <td class="text-center"><i class="fa fa-ban"></i></td>
	    <td>scalaz-7.1</td>
	    <td>scalaz-stream-0.8</td>
	    <td>1.8+</td>
	  </tr>
	</tbody>
	<tbody>
	  <tr>
	    <td>0.13.3a</td>
	    <td class="text-center"><span class="label label-default">EOL</span></td>
	    <td class="text-center"><i class="fa fa-check"></i></td>
	    <td class="text-center"><i class="fa fa-check"></i></td>
	    <td class="text-center"><i class="fa fa-ban"></i></td>
	    <td>scalaz-7.2</td>
	    <td>scalaz-stream-0.8a</td>
	    <td>1.8+</td>
	  </tr>
	</tbody>
	<tbody>
	  <tr>
	    <td>0.13.3</td>
	    <td class="text-center"><span class="label label-default">EOL</span></td>
	    <td class="text-center"><i class="fa fa-check"></i></td>
	    <td class="text-center"><i class="fa fa-check"></i></td>
	    <td class="text-center"><i class="fa fa-ban"></i></td>
	    <td>scalaz-7.1</td>
	    <td>scalaz-stream-0.8</td>
	    <td>1.8+</td>
	  </tr>
	</tbody>
	<tbody>
	  <tr>
	    <td>0.12.6</td>
	    <td class="text-center"><span class="label label-default">EOL</span></td>
	    <td class="text-center"><i class="fa fa-check"></i></td>
	    <td class="text-center"><i class="fa fa-check"></i></td>
	    <td class="text-center"><i class="fa fa-ban"></i></td>
	    <td>scalaz-7.1</td>
	    <td>scalaz-stream-0.8</td>
	    <td>1.8+</td>
	  </tr>
	</tbody>
	<tbody>
	  <tr>
	    <td>0.11.3</td>
	    <td class="text-center"><span class="label label-default">EOL</span></td>
	    <td class="text-center"><i class="fa fa-check"></i></td>
	    <td class="text-center"><i class="fa fa-check"></i></td>
	    <td class="text-center"><i class="fa fa-ban"></i></td>
	    <td>scalaz-7.1</td>
	    <td>scalaz-stream-0.8</td>
	    <td>1.8+</td>
	  </tr>
	</tbody>
	<tbody>
	  <tr>
	    <td>0.10.1</td>
	    <td class="text-center"><span class="label label-default">EOL</span></td>
	    <td class="text-center"><i class="fa fa-check"></i></td>
	    <td class="text-center"><i class="fa fa-check"></i></td>
	    <td class="text-center"><i class="fa fa-ban"></i></td>
	    <td>scalaz-7.1</td>
	    <td>scalaz-stream-0.7a</td>
	    <td>1.8+</td>
	  </tr>
	</tbody>
	<tbody>
	  <tr>
	    <td>0.9.3</td>
	    <td class="text-center"><span class="label label-default">EOL</span></td>
	    <td class="text-center"><i class="fa fa-check"></i></td>
	    <td class="text-center"><i class="fa fa-check"></i></td>
	    <td class="text-center"><i class="fa fa-ban"></i></td>
	    <td>scalaz-7.1</td>
	    <td>scalaz-stream-0.7a</td>
	    <td>1.8+</td>
	  </tr>
	</tbody>
	<tbody>
	  <tr>
	    <td>0.8.6</td>
	    <td class="text-center"><span class="label label-default">EOL</span></td>
	    <td class="text-center"><i class="fa fa-check"></i></td>
	    <td class="text-center"><i class="fa fa-check"></i></td>
	    <td class="text-center"><i class="fa fa-ban"></i></td>
	    <td>scalaz-7.1</td>
	    <td>scalaz-stream-0.7a</td>
	    <td>1.7+</td>
	  </tr>
	</tbody>
      </table>
    </div>
    <div role="tabpanel" class="tab-pane" id="changelog">
      {{< readfile "content/CHANGELOG.md" >}} 
    </div>
  </div>
</div>
>>>>>>> f93a6bbe
<|MERGE_RESOLUTION|>--- conflicted
+++ resolved
@@ -35,7 +35,6 @@
 [Travis CI]: https://travis-ci.org/http4s/http4s
 [Sonatype Snapshot repo]: https://oss.sonatype.org/content/repositories/snapshots/org/http4s/
 
-<<<<<<< HEAD
 <table class="table table-responsive table-hover">
   <thead>
     <tr>
@@ -61,7 +60,7 @@
       <td>1.8+</td>
     </tr>
     <tr>
-      <td><a href="/v0.17">0.17.1</a></td>
+      <td><a href="/v0.17">0.17.2</a></td>
       <td class="text-center"><span class="badge badge-success">Stable</span></td>
       <td class="text-center"><i class="fa fa-ban"></i></td>
       <td class="text-center"><i class="fa fa-check"></i></td>
@@ -219,214 +218,4 @@
       <td>1.7+</td>
     </tr>
   </tbody>
-</table>
-=======
-<h2>Matrix</h2>
-
-	<ul>
-	<li><span class="label label-primary">Stable</span> releases
-	are recommended for production use and are maintained with
-	backward, binary compatible bugfixes from the http4s
-	team.</li>
-
-    <li><span class="label label-warning">Milestone</span> releases
-	are published for early adopters.  API breakage may still occur
-	until the first stable release in that series.</li>
-
-	<li><span class="label label-warning">Development</span>
-	releases are published as snapshots to Sonatype by Travis CI.
-	API breakage may occur at any time.</li>
-		
-	<li><span class="label label-default">EOL</span> releases are
-	no longer actively maintained, but pull requests with a tale
-	of woe may be considered.</li>
-      </ul>
-
-	<p>Snapshots are published automatically by <a
-		href="https://travis-ci.org/http4s/http4s">Travis CI</a> to
-		the <a
-		href="https://oss.sonatype.org/content/repositories/snapshots/org/http4s/">Sonatype
-		snapshot repo</a>.
-	</p>
-
-      <table class="table table-hover">
-	<thead>
-	  <tr>
-	    <th>http4s</th>
-	    <th class="text-center">Status</th>
-	    <th class="text-center">Scala 2.10</th>
-	    <th class="text-center">Scala 2.11</th>
-	    <th class="text-center">Scala 2.12</th>
-	    <th>FP</th>
-	    <th>Streaming</th>
-	    <th>JDK</th>
-	  </tr>
-	</thead>
-	<tbody>
-      <tr>
-        <td>0.17.2</td>
-        <td class="text-center"><span class="label label-primary">Stable</span></td>
-        <td class="text-center"><i class="fa fa-ban"></i></td>
-        <td class="text-center"><i class="fa fa-check"></i></td>
-        <td class="text-center"><i class="fa fa-check"></i></td>
-        <td>cats-0.9</td>
-        <td>fs2-0.9</td>
-        <td>1.8+</td>
-      </tr>
-	  <tr>
-	    <td>0.16.2a</td>
-	    <td class="text-center"><span class="label label-primary">Stable</span></td>
-	    <td class="text-center"><i class="fa fa-check"></i></td>
-	    <td class="text-center"><i class="fa fa-check"></i></td>
-	    <td class="text-center"><i class="fa fa-check"></i></td>
-	    <td>scalaz-7.2</td>
-	    <td>scalaz-stream-0.8a</td>
-	    <td>1.8+</td>
-	  </tr>
-	  <tr>
-	    <td>0.16.2</td>
-	    <td class="text-center"><span class="label label-primary">Stable</span></td>
-	    <td class="text-center"><i class="fa fa-check"></i></td>
-	    <td class="text-center"><i class="fa fa-check"></i></td>
-	    <td class="text-center"><i class="fa fa-check"></i></td>
-	    <td>scalaz-7.1</td>
-	    <td>scalaz-stream-0.8</td>
-	    <td>1.8+</td>
-	  </tr>
-	  <tr>
-	    <td>0.15.16a</td>
-	    <td class="text-center"><span class="label label-primary">EOL</span></td>
-	    <td class="text-center"><i class="fa fa-check"></i></td>
-	    <td class="text-center"><i class="fa fa-check"></i></td>
-	    <td class="text-center"><i class="fa fa-check"></i></td>
-	    <td>scalaz-7.2</td>
-	    <td>scalaz-stream-0.8a</td>
-	    <td>1.8+</td>
-	  </tr>
-	  <tr>
-	    <td>0.15.16</td>
-	    <td class="text-center"><span class="label label-primary">EOL</span></td>
-	    <td class="text-center"><i class="fa fa-check"></i></td>
-	    <td class="text-center"><i class="fa fa-check"></i></td>
-	    <td class="text-center"><i class="fa fa-check"></i></td>
-	    <td>scalaz-7.1</td>
-	    <td>scalaz-stream-0.8</td>
-	    <td>1.8+</td>
-	  </tr>
-	</tbody>
-	<tbody>
-	  <tr>
-	    <td>0.14.11a</td>
-	    <td class="text-center"><span class="label label-primary">EOL</span></td>
-	    <td class="text-center"><i class="fa fa-check"></i></td>
-	    <td class="text-center"><i class="fa fa-check"></i></td>
-	    <td class="text-center"><i class="fa fa-ban"></i></td>
-	    <td>scalaz-7.2</td>
-	    <td>scalaz-stream-0.8a</td>
-	    <td>1.8+</td>
-	  </tr>
-	</tbody>
-	<tbody>
-	  <tr>
-	    <td>0.14.11</td>
-	    <td class="text-center"><span class="label label-primary">EOL</span></td>
-	    <td class="text-center"><i class="fa fa-check"></i></td>
-	    <td class="text-center"><i class="fa fa-check"></i></td>
-	    <td class="text-center"><i class="fa fa-ban"></i></td>
-	    <td>scalaz-7.1</td>
-	    <td>scalaz-stream-0.8</td>
-	    <td>1.8+</td>
-	  </tr>
-	</tbody>
-	<tbody>
-	  <tr>
-	    <td>0.13.3a</td>
-	    <td class="text-center"><span class="label label-default">EOL</span></td>
-	    <td class="text-center"><i class="fa fa-check"></i></td>
-	    <td class="text-center"><i class="fa fa-check"></i></td>
-	    <td class="text-center"><i class="fa fa-ban"></i></td>
-	    <td>scalaz-7.2</td>
-	    <td>scalaz-stream-0.8a</td>
-	    <td>1.8+</td>
-	  </tr>
-	</tbody>
-	<tbody>
-	  <tr>
-	    <td>0.13.3</td>
-	    <td class="text-center"><span class="label label-default">EOL</span></td>
-	    <td class="text-center"><i class="fa fa-check"></i></td>
-	    <td class="text-center"><i class="fa fa-check"></i></td>
-	    <td class="text-center"><i class="fa fa-ban"></i></td>
-	    <td>scalaz-7.1</td>
-	    <td>scalaz-stream-0.8</td>
-	    <td>1.8+</td>
-	  </tr>
-	</tbody>
-	<tbody>
-	  <tr>
-	    <td>0.12.6</td>
-	    <td class="text-center"><span class="label label-default">EOL</span></td>
-	    <td class="text-center"><i class="fa fa-check"></i></td>
-	    <td class="text-center"><i class="fa fa-check"></i></td>
-	    <td class="text-center"><i class="fa fa-ban"></i></td>
-	    <td>scalaz-7.1</td>
-	    <td>scalaz-stream-0.8</td>
-	    <td>1.8+</td>
-	  </tr>
-	</tbody>
-	<tbody>
-	  <tr>
-	    <td>0.11.3</td>
-	    <td class="text-center"><span class="label label-default">EOL</span></td>
-	    <td class="text-center"><i class="fa fa-check"></i></td>
-	    <td class="text-center"><i class="fa fa-check"></i></td>
-	    <td class="text-center"><i class="fa fa-ban"></i></td>
-	    <td>scalaz-7.1</td>
-	    <td>scalaz-stream-0.8</td>
-	    <td>1.8+</td>
-	  </tr>
-	</tbody>
-	<tbody>
-	  <tr>
-	    <td>0.10.1</td>
-	    <td class="text-center"><span class="label label-default">EOL</span></td>
-	    <td class="text-center"><i class="fa fa-check"></i></td>
-	    <td class="text-center"><i class="fa fa-check"></i></td>
-	    <td class="text-center"><i class="fa fa-ban"></i></td>
-	    <td>scalaz-7.1</td>
-	    <td>scalaz-stream-0.7a</td>
-	    <td>1.8+</td>
-	  </tr>
-	</tbody>
-	<tbody>
-	  <tr>
-	    <td>0.9.3</td>
-	    <td class="text-center"><span class="label label-default">EOL</span></td>
-	    <td class="text-center"><i class="fa fa-check"></i></td>
-	    <td class="text-center"><i class="fa fa-check"></i></td>
-	    <td class="text-center"><i class="fa fa-ban"></i></td>
-	    <td>scalaz-7.1</td>
-	    <td>scalaz-stream-0.7a</td>
-	    <td>1.8+</td>
-	  </tr>
-	</tbody>
-	<tbody>
-	  <tr>
-	    <td>0.8.6</td>
-	    <td class="text-center"><span class="label label-default">EOL</span></td>
-	    <td class="text-center"><i class="fa fa-check"></i></td>
-	    <td class="text-center"><i class="fa fa-check"></i></td>
-	    <td class="text-center"><i class="fa fa-ban"></i></td>
-	    <td>scalaz-7.1</td>
-	    <td>scalaz-stream-0.7a</td>
-	    <td>1.7+</td>
-	  </tr>
-	</tbody>
-      </table>
-    </div>
-    <div role="tabpanel" class="tab-pane" id="changelog">
-      {{< readfile "content/CHANGELOG.md" >}} 
-    </div>
-  </div>
-</div>
->>>>>>> f93a6bbe
+</table>