package org.http4s
package server
package blaze

import cats.effect._
import java.io.FileInputStream
import java.net.InetSocketAddress
import java.nio.ByteBuffer
import java.security.{KeyStore, Security}
import javax.net.ssl.{KeyManagerFactory, SSLContext, SSLEngine, TrustManagerFactory}
import org.http4s.blaze.{BuildInfo => BlazeBuildInfo}
import org.http4s.blaze.channel
import org.http4s.blaze.channel.SocketConnection
import org.http4s.blaze.channel.nio1.NIO1SocketServerGroup
import org.http4s.blaze.channel.nio2.NIO2SocketServerGroup
import org.http4s.blaze.pipeline.LeafBuilder
import org.http4s.blaze.pipeline.stages.{QuietTimeoutStage, SSLStage}
import org.http4s.server.SSLKeyStoreSupport.StoreInfo
import org.log4s.getLogger
import scala.collection.immutable
import scala.concurrent.ExecutionContext
import scala.concurrent.duration._

class BlazeBuilder[F[_]](
    socketAddress: InetSocketAddress,
    executionContext: ExecutionContext,
    idleTimeout: Duration,
    isNio2: Boolean,
    connectorPoolSize: Int,
    bufferSize: Int,
    enableWebSockets: Boolean,
    sslBits: Option[SSLConfig],
    isHttp2Enabled: Boolean,
    maxRequestLineLen: Int,
    maxHeadersLen: Int,
    serviceMounts: Vector[ServiceMount[F]],
    serviceErrorHandler: ServiceErrorHandler[F],
    banner: immutable.Seq[String]
)(implicit F: Effect[F])
    extends ServerBuilder[F]
    with IdleTimeoutSupport[F]
    with SSLKeyStoreSupport[F]
    with SSLContextSupport[F]
    with server.WebSocketSupport[F] {
  type Self = BlazeBuilder[F]

  private[this] val logger = getLogger

  private def copy(
      socketAddress: InetSocketAddress = socketAddress,
      executionContext: ExecutionContext = executionContext,
      idleTimeout: Duration = idleTimeout,
      isNio2: Boolean = isNio2,
      connectorPoolSize: Int = connectorPoolSize,
      bufferSize: Int = bufferSize,
      enableWebSockets: Boolean = enableWebSockets,
      sslBits: Option[SSLConfig] = sslBits,
      http2Support: Boolean = isHttp2Enabled,
      maxRequestLineLen: Int = maxRequestLineLen,
      maxHeadersLen: Int = maxHeadersLen,
      serviceMounts: Vector[ServiceMount[F]] = serviceMounts,
      serviceErrorHandler: ServiceErrorHandler[F] = serviceErrorHandler,
      banner: immutable.Seq[String] = banner
  ): Self =
    new BlazeBuilder(
      socketAddress,
      executionContext,
      idleTimeout,
      isNio2,
      connectorPoolSize,
      bufferSize,
      enableWebSockets,
      sslBits,
      http2Support,
      maxRequestLineLen,
      maxHeadersLen,
      serviceMounts,
      serviceErrorHandler,
      banner
    )

  /** Configure HTTP parser length limits
    *
    * These are to avoid denial of service attacks due to,
    * for example, an infinite request line.
    *
    * @param maxRequestLineLen maximum request line to parse
    * @param maxHeadersLen maximum data that compose headers
    */
  def withLengthLimits(
      maxRequestLineLen: Int = maxRequestLineLen,
      maxHeadersLen: Int = maxHeadersLen): Self =
    copy(maxRequestLineLen = maxRequestLineLen, maxHeadersLen = maxHeadersLen)

  override def withSSL(
      keyStore: StoreInfo,
      keyManagerPassword: String,
      protocol: String,
      trustStore: Option[StoreInfo],
      clientAuth: Boolean): Self = {
    val bits = KeyStoreBits(keyStore, keyManagerPassword, protocol, trustStore, clientAuth)
    copy(sslBits = Some(bits))
  }

  override def withSSLContext(sslContext: SSLContext, clientAuth: Boolean): Self =
    copy(sslBits = Some(SSLContextBits(sslContext, clientAuth)))

  override def bindSocketAddress(socketAddress: InetSocketAddress): Self =
    copy(socketAddress = socketAddress)

  override def withExecutionContext(executionContext: ExecutionContext): BlazeBuilder[F] =
    copy(executionContext = executionContext)

  override def withIdleTimeout(idleTimeout: Duration): Self = copy(idleTimeout = idleTimeout)

  def withConnectorPoolSize(size: Int): Self = copy(connectorPoolSize = size)

  def withBufferSize(size: Int): Self = copy(bufferSize = size)

  def withNio2(isNio2: Boolean): Self = copy(isNio2 = isNio2)

  override def withWebSockets(enableWebsockets: Boolean): Self =
    copy(enableWebSockets = enableWebsockets)

  def enableHttp2(enabled: Boolean): Self = copy(http2Support = enabled)

  override def mountService(service: HttpService[F], prefix: String): Self = {
    val prefixedService =
      if (prefix.isEmpty || prefix == "/") service
      else {
        val newCaret = prefix match {
          case "/" => 0
          case x if x.startsWith("/") => x.length
          case x => x.length + 1
        }

        service.local { req: Request[F] =>
          req.withAttribute(Request.Keys.PathInfoCaret(newCaret))
        }
      }
    copy(serviceMounts = serviceMounts :+ ServiceMount[F](prefixedService, prefix))
  }

  def withServiceErrorHandler(serviceErrorHandler: ServiceErrorHandler[F]): Self =
    copy(serviceErrorHandler = serviceErrorHandler)

  def withBanner(banner: immutable.Seq[String]): Self =
    copy(banner = banner)

  def start: F[Server[F]] = F.delay {
    val aggregateService = Router(serviceMounts.map(mount => mount.prefix -> mount.service): _*)

    def resolveAddress(address: InetSocketAddress) =
      if (address.isUnresolved) new InetSocketAddress(address.getHostName, address.getPort)
      else address

    val pipelineFactory = { conn: SocketConnection =>
      def requestAttributes(secure: Boolean) =
        (conn.local, conn.remote) match {
          case (local: InetSocketAddress, remote: InetSocketAddress) =>
            AttributeMap(
              AttributeEntry(
                Request.Keys.ConnectionInfo,
                Request.Connection(
                  local = local,
                  remote = remote,
                  secure = secure
                )))
          case _ =>
            AttributeMap.empty
        }

      def http1Stage(secure: Boolean) =
        Http1ServerStage(
          aggregateService,
          requestAttributes(secure = secure),
          executionContext,
          enableWebSockets,
          maxRequestLineLen,
          maxHeadersLen,
          serviceErrorHandler
        )

      def http2Stage(engine: SSLEngine) =
        ProtocolSelector(
          engine,
          aggregateService,
          maxRequestLineLen,
          maxHeadersLen,
          requestAttributes(secure = true),
          executionContext,
          serviceErrorHandler
        )

      def prependIdleTimeout(lb: LeafBuilder[ByteBuffer]) =
        if (idleTimeout.isFinite) lb.prepend(new QuietTimeoutStage[ByteBuffer](idleTimeout))
        else lb

      getContext() match {
        case Some((ctx, clientAuth)) =>
          val engine = ctx.createSSLEngine()
          engine.setUseClientMode(false)
          engine.setNeedClientAuth(clientAuth)

          var lb = LeafBuilder(
            if (isHttp2Enabled) http2Stage(engine)
            else http1Stage(secure = true)
          )
          lb = prependIdleTimeout(lb)
          lb.prepend(new SSLStage(engine))

        case None =>
          if (isHttp2Enabled) logger.warn("HTTP/2 support requires TLS. Falling back to HTTP/1.")
          var lb = LeafBuilder(http1Stage(secure = false))
          lb = prependIdleTimeout(lb)
          lb
      }
    }

    val factory =
      if (isNio2)
        NIO2SocketServerGroup.fixedGroup(connectorPoolSize, bufferSize)
      else
        NIO1SocketServerGroup.fixedGroup(connectorPoolSize, bufferSize)

    val address = resolveAddress(socketAddress)

    // if we have a Failure, it will be caught by the effect
    val serverChannel = factory.bind(address, pipelineFactory).get

    val server = new Server[F] {
      override def shutdown: F[Unit] = F.delay {
        serverChannel.close()
        factory.closeGroup()
      }

      override def onShutdown(f: => Unit): this.type = {
        serverChannel.addShutdownHook(() => f)
        this
      }

      val address: InetSocketAddress =
        serverChannel.socketAddress

      val isSecure = sslBits.isDefined

      override def toString: String =
        s"BlazeServer($address)"
    }

<<<<<<< HEAD
    banner.foreach(logger.info(_))
    logger.info(s"http4s v${BuildInfo.version} on blaze started at ${server.baseUri}")

=======
    logger.info(
      s"http4s v${BuildInfo.version} on blaze v${BlazeBuildInfo.version} started at ${Server
        .baseUri(address, sslBits.isDefined)}")
>>>>>>> 1a8fc32c
    server
  }

  private def getContext(): Option[(SSLContext, Boolean)] = sslBits.map {
    case KeyStoreBits(keyStore, keyManagerPassword, protocol, trustStore, clientAuth) =>
      val ksStream = new FileInputStream(keyStore.path)
      val ks = KeyStore.getInstance("JKS")
      ks.load(ksStream, keyStore.password.toCharArray)
      ksStream.close()

      val tmf = trustStore.map { auth =>
        val ksStream = new FileInputStream(auth.path)

        val ks = KeyStore.getInstance("JKS")
        ks.load(ksStream, auth.password.toCharArray)
        ksStream.close()

        val tmf = TrustManagerFactory.getInstance(TrustManagerFactory.getDefaultAlgorithm)

        tmf.init(ks)
        tmf.getTrustManagers
      }

      val kmf = KeyManagerFactory.getInstance(
        Option(Security.getProperty("ssl.KeyManagerFactory.algorithm"))
          .getOrElse(KeyManagerFactory.getDefaultAlgorithm))

      kmf.init(ks, keyManagerPassword.toCharArray)

      val context = SSLContext.getInstance(protocol)
      context.init(kmf.getKeyManagers, tmf.orNull, null)

      (context, clientAuth)

    case SSLContextBits(context, clientAuth) =>
      (context, clientAuth)
  }
}

object BlazeBuilder {
  def apply[F[_]](implicit F: Effect[F]): BlazeBuilder[F] =
    new BlazeBuilder(
      socketAddress = ServerBuilder.DefaultSocketAddress,
      executionContext = ExecutionContext.global,
      idleTimeout = IdleTimeoutSupport.DefaultIdleTimeout,
      isNio2 = false,
      connectorPoolSize = channel.defaultPoolSize,
      bufferSize = 64 * 1024,
      enableWebSockets = true,
      sslBits = None,
      isHttp2Enabled = false,
      maxRequestLineLen = 4 * 1024,
      maxHeadersLen = 40 * 1024,
      serviceMounts = Vector.empty,
      serviceErrorHandler = DefaultServiceErrorHandler,
      banner = ServerBuilder.DefaultBanner
    )
}

private final case class ServiceMount[F[_]](service: HttpService[F], prefix: String)<|MERGE_RESOLUTION|>--- conflicted
+++ resolved
@@ -248,15 +248,9 @@
         s"BlazeServer($address)"
     }
 
-<<<<<<< HEAD
     banner.foreach(logger.info(_))
-    logger.info(s"http4s v${BuildInfo.version} on blaze started at ${server.baseUri}")
-
-=======
     logger.info(
-      s"http4s v${BuildInfo.version} on blaze v${BlazeBuildInfo.version} started at ${Server
-        .baseUri(address, sslBits.isDefined)}")
->>>>>>> 1a8fc32c
+      s"http4s v${BuildInfo.version} on blaze v${BlazeBuildInfo.version} started at ${server.baseUri}")
     server
   }
 
