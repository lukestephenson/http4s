--- conflicted
+++ resolved
@@ -2,13 +2,8 @@
 package server
 package jetty
 
-<<<<<<< HEAD
 import cats.effect.IO
 
-class JettyServerSpec extends ServerAddressSpec {
+class JettyServerSpec extends ServerSpec {
   val builder = JettyBuilder[IO]
-=======
-class JettyServerSpec extends ServerSpec {
-  val builder = JettyBuilder
->>>>>>> 002efd76
 }